#ifdef PLATFORM_LINUX

#include <stdio.h>
#include <stdarg.h>
#include <iostream>
#include <fstream>
#include <string>

#include <curl/curl.h>

#include "platform.h"
#include "gl.h"

static bool s_isContinuousRendering = false;

void logMsg(const char* fmt, ...) {
    va_list args;
    va_start(args, fmt);
    vfprintf(stderr, fmt, args);
    va_end(args);
}

void requestRender() {
    
    glfwPostEmptyEvent();
    
}

void setContinuousRendering(bool _isContinuous) {
    
    s_isContinuousRendering = _isContinuous;
    
}

bool isContinuousRendering() {
    
    return s_isContinuousRendering;
    
}

std::string stringFromResource(const char* _path) {
    std::string into;

    std::ifstream file;
    std::string buffer;

    file.open(_path);
    if(!file.is_open()) {
        logMsg("Failed to open file at path: %s\n", _path);
        return std::string();
    }

    while(!file.eof()) {
        getline(file, buffer);
        into += buffer + "\n";
    }

    file.close();
    return into;
}

unsigned char* bytesFromResource(const char* _path, unsigned int* _size) {
    std::ifstream resource(_path, std::ifstream::ate | std::ifstream::binary);

    if(!resource.is_open()) {
        logMsg("Failed to read file at path: %s\n", _path);
        *_size = 0;
        return nullptr;
    }

    *_size = resource.tellg();

    resource.seekg(std::ifstream::beg);

    char* cdata = (char*) malloc(sizeof(char) * (*_size));

    resource.read(cdata, *_size);
    resource.close();

    return reinterpret_cast<unsigned char *>(cdata);
}

//write_data call back from CURLOPT_WRITEFUNCTION
//responsible to read and fill "stream" with the data.
static size_t write_data(void *_ptr, size_t _size, size_t _nmemb, void *_stream) {
    ((std::stringstream*) _stream)->write(reinterpret_cast<char *>(_ptr), _size * _nmemb);
    return _size * _nmemb;
}

bool streamFromHttpASync(const std::string& _url, const TileID& _tileID, const int _dataSourceID) {

    std::stringstream _rawData;
    CURL* curlHandle = curl_easy_init();

    // set up curl to perform fetch
    curl_easy_setopt(curlHandle, CURLOPT_WRITEFUNCTION, write_data);
    curl_easy_setopt(curlHandle, CURLOPT_WRITEDATA, &_rawData);
    curl_easy_setopt(curlHandle, CURLOPT_URL, _url.c_str());
    curl_easy_setopt(curlHandle, CURLOPT_HEADER, 0L);
    curl_easy_setopt(curlHandle, CURLOPT_VERBOSE, 0L);
    curl_easy_setopt(curlHandle, CURLOPT_ACCEPT_ENCODING, "gzip");
    
    logMsg("Fetching URL with curl: %s\n", _url.c_str());

    CURLcode result = curl_easy_perform(curlHandle);
    
    curl_easy_cleanup(curlHandle);
    if (result != CURLE_OK) {
        logMsg("curl_easy_perform failed: %s\n", curl_easy_strerror(result));
        return false;
    } else {
        return true;
    }
}

void cancelNetworkRequest(const std::string& _url) {
<<<<<<< HEAD

}
=======
    //TODO
}

void setNetworkRequestCallback(std::function<void(std::vector<char>&&, TileID, int)>&& _callback) {
    //TODO
}


#endif
>>>>>>> f8b6c134
<|MERGE_RESOLUTION|>--- conflicted
+++ resolved
@@ -114,10 +114,6 @@
 }
 
 void cancelNetworkRequest(const std::string& _url) {
-<<<<<<< HEAD
-
-}
-=======
     //TODO
 }
 
@@ -126,5 +122,4 @@
 }
 
 
-#endif
->>>>>>> f8b6c134
+#endif