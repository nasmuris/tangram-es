#!/usr/bin/env bash

set -e
set -o pipefail

<<<<<<< HEAD
if [[ ${TRAVIS_OS_NAME} == "osx" ]]; then
    brew update >/dev/null
fi

if [[ ${PLATFORM} == "osx" ]]; then
    brew tap homebrew/versions
    brew install glfw3
fi

if [[ ${PLATFORM} == "linux" ]]; then

    GLFW_VERSION="3.1.1"

    #Add PPA for CMake 2.8.11
    sudo add-apt-repository -y ppa:kalakris/cmake > /dev/null
    #Add PPA for gcc-4.8
    sudo add-apt-repository -y ppa:ubuntu-toolchain-r/test > /dev/null

    sudo apt-get update -qq

    #Install a c++11 compatible compiler
    sudo apt-get install -y -qq gcc-4.9 g++-4.9
    export CXX=g++-4.9
    export CC=gcc-4.9

    #Install X11, OpenGL, and CMake for GLFW
    sudo apt-get install -y -qq xorg-dev libglu1-mesa-dev cmake

    # Download and install GLFW from source
    wget https://github.com/glfw/glfw/releases/download/${GLFW_VERSION}/glfw-${GLFW_VERSION}.zip
    unzip -qq glfw-${GLFW_VERSION}.zip
    cd glfw-${GLFW_VERSION}
    cmake .
    sudo make install
    cd ../

fi

=======
>>>>>>> 0d5a5d11
if [[ ${PLATFORM} == "android" ]]; then

    # Install android ndk
    echo "Cloning mindk..."
    git clone --quiet --depth 1 --branch linux-x86_64-api15-armv7 https://github.com/tangrams/mindk.git
    export ANDROID_NDK=$PWD/mindk/android-ndk-r10d
    echo "Done."

    # Update PATH
    echo "Updating PATH..."
    export PATH=${PATH}:${ANDROID_HOME}/tools:${ANDROID_NDK}
    echo $PATH
    echo "Done."

fi<|MERGE_RESOLUTION|>--- conflicted
+++ resolved
@@ -3,47 +3,6 @@
 set -e
 set -o pipefail
 
-<<<<<<< HEAD
-if [[ ${TRAVIS_OS_NAME} == "osx" ]]; then
-    brew update >/dev/null
-fi
-
-if [[ ${PLATFORM} == "osx" ]]; then
-    brew tap homebrew/versions
-    brew install glfw3
-fi
-
-if [[ ${PLATFORM} == "linux" ]]; then
-
-    GLFW_VERSION="3.1.1"
-
-    #Add PPA for CMake 2.8.11
-    sudo add-apt-repository -y ppa:kalakris/cmake > /dev/null
-    #Add PPA for gcc-4.8
-    sudo add-apt-repository -y ppa:ubuntu-toolchain-r/test > /dev/null
-
-    sudo apt-get update -qq
-
-    #Install a c++11 compatible compiler
-    sudo apt-get install -y -qq gcc-4.9 g++-4.9
-    export CXX=g++-4.9
-    export CC=gcc-4.9
-
-    #Install X11, OpenGL, and CMake for GLFW
-    sudo apt-get install -y -qq xorg-dev libglu1-mesa-dev cmake
-
-    # Download and install GLFW from source
-    wget https://github.com/glfw/glfw/releases/download/${GLFW_VERSION}/glfw-${GLFW_VERSION}.zip
-    unzip -qq glfw-${GLFW_VERSION}.zip
-    cd glfw-${GLFW_VERSION}
-    cmake .
-    sudo make install
-    cd ../
-
-fi
-
-=======
->>>>>>> 0d5a5d11
 if [[ ${PLATFORM} == "android" ]]; then
 
     # Install android ndk
