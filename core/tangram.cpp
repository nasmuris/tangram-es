#include "tangram.h"

struct posColVertex {
    GLfloat pos_x;
    GLfloat pos_y;
    GLubyte r;
    GLubyte g;
    GLubyte b;
    GLubyte a;
};

const posColVertex vertices[] = {
    { 0.0f,  1.0f, 93, 141, 148, 255},
    {-1.0f,  0.0f, 93, 141, 148, 255},
    { 1.0f,  0.0f, 93, 141, 148, 255},
    { 0.0f, -1.0f, 93, 141, 148, 255}
};

const GLushort indices[] = {
    0, 1, 2, 2, 1, 3
};

const std::string vertShaderSrc =
    "#ifdef GL_ES\n"
    "precision mediump float;\n"
    "#endif\n"
    "uniform float u_time;\n"
    "attribute vec4 a_position;\n"
    "attribute vec4 a_color;\n"
    "varying vec4 v_color;\n"
<<<<<<< HEAD
    "void main() {\n"
    "  v_color = a_color;\n"
    "  gl_Position = a_position;\n"
    "}\n";
=======
	"void main() {\n"
	"  v_color = a_color;\n"
	"  gl_Position = a_position;\n"
	"  gl_Position.x *= sin(u_time);"
	"}\n";
>>>>>>> 9dcca0e9

const std::string fragShaderSrc =
    "#ifdef GL_ES\n"
    "precision mediump float;\n"
    "#endif\n"
    "varying vec4 v_color;\n"
    "void main(void) {\n"
    "  gl_FragColor = v_color;\n"
    "}\n";

std::shared_ptr<ShaderProgram> shader;
std::shared_ptr<VertexLayout> layout;
std::unique_ptr<VboMesh> mesh;
float t;

void initializeOpenGL()
{

    // Make a mesh
    layout = std::shared_ptr<VertexLayout>(new VertexLayout({
        {"a_position", 2, GL_FLOAT, false, 0},
        {"a_color", 4, GL_UNSIGNED_BYTE, true, 0}
    }));
    mesh.reset(new VboMesh(layout));
    mesh->addVertices((GLbyte*)&vertices, 4);
    mesh->addIndices((GLushort*)&indices, 6);

    // Make a shader program
    shader = std::make_shared<ShaderProgram>();
    shader->buildFromSourceStrings(fragShaderSrc, vertShaderSrc);

    t = 0;

    logMsg("%s\n", "initialize");

}

void resizeViewport(int newWidth, int newHeight)
{
    glViewport(0, 0, newWidth, newHeight);

    logMsg("%s\n", "resizeViewport");
}

void renderFrame()
{

<<<<<<< HEAD
    // Draw a triangle!
    t += 0.016;
    float sintsqr = pow(sin(t), 2);
    glClearColor(0.8f * sintsqr, 0.32f * sintsqr, 0.3f * sintsqr, 1.0f);
    glClear( GL_DEPTH_BUFFER_BIT | GL_COLOR_BUFFER_BIT);
    
    mesh->draw(shader);

    GLenum glError = glGetError();
    if (glError) {
        logMsg("%s\n", "glError!!");
    }
=======
	// Draw a triangle!
	t += 0.016;
	float sintsqr = pow(sin(t), 2);
	glClearColor(0.8f * sintsqr, 0.32f * sintsqr, 0.3f * sintsqr, 1.0f);
	glClear( GL_DEPTH_BUFFER_BIT | GL_COLOR_BUFFER_BIT);
	
	shader->setUniformf("u_time", t);

	mesh->draw(shader);

	GLenum glError = glGetError();
	if (glError) {
		logMsg("GL Error %d!!!\n", glError);
	}
>>>>>>> 9dcca0e9

}<|MERGE_RESOLUTION|>--- conflicted
+++ resolved
@@ -28,18 +28,11 @@
     "attribute vec4 a_position;\n"
     "attribute vec4 a_color;\n"
     "varying vec4 v_color;\n"
-<<<<<<< HEAD
     "void main() {\n"
     "  v_color = a_color;\n"
     "  gl_Position = a_position;\n"
+    "  gl_Position.x *= sin(u_time);"
     "}\n";
-=======
-	"void main() {\n"
-	"  v_color = a_color;\n"
-	"  gl_Position = a_position;\n"
-	"  gl_Position.x *= sin(u_time);"
-	"}\n";
->>>>>>> 9dcca0e9
 
 const std::string fragShaderSrc =
     "#ifdef GL_ES\n"
@@ -87,34 +80,19 @@
 void renderFrame()
 {
 
-<<<<<<< HEAD
     // Draw a triangle!
     t += 0.016;
     float sintsqr = pow(sin(t), 2);
     glClearColor(0.8f * sintsqr, 0.32f * sintsqr, 0.3f * sintsqr, 1.0f);
     glClear( GL_DEPTH_BUFFER_BIT | GL_COLOR_BUFFER_BIT);
     
+    shader->setUniformf("u_time", t);
+
     mesh->draw(shader);
 
     GLenum glError = glGetError();
     if (glError) {
-        logMsg("%s\n", "glError!!");
+        logMsg("GL Error %d!!!\n", glError);
     }
-=======
-	// Draw a triangle!
-	t += 0.016;
-	float sintsqr = pow(sin(t), 2);
-	glClearColor(0.8f * sintsqr, 0.32f * sintsqr, 0.3f * sintsqr, 1.0f);
-	glClear( GL_DEPTH_BUFFER_BIT | GL_COLOR_BUFFER_BIT);
-	
-	shader->setUniformf("u_time", t);
-
-	mesh->draw(shader);
-
-	GLenum glError = glGetError();
-	if (glError) {
-		logMsg("GL Error %d!!!\n", glError);
-	}
->>>>>>> 9dcca0e9
 
 }