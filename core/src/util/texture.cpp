#include "texture.h"

#include "platform.h"
#include "geom.h"

#define STB_IMAGE_IMPLEMENTATION
#include "stb_image.h"

<<<<<<< HEAD
GLuint Texture::s_boundTextures[] = {0};
=======
#include <cstring> // for memset

GLuint Texture::s_boundTextures[] = { 0 };
>>>>>>> 672a1198
GLuint Texture::s_activeSlot = GL_TEXTURE0;

Texture::Texture(unsigned int _width, unsigned int _height, TextureOptions _options)
    : m_options(_options) {

    m_glHandle = 0;
    m_dirty = false;
    m_shouldResize = false;
    m_target = GL_TEXTURE_2D;

    resize(_width, _height);
}

Texture::Texture(const std::string& _file, TextureOptions _options) : Texture(0, 0, _options) {

    unsigned int size;
    unsigned char* data = bytesFromResource(_file.c_str(), &size);
    unsigned char* pixels;
    int width, height, comp;

    pixels = stbi_load_from_memory(data, size, &width, &height, &comp, STBI_rgb_alpha);

    resize(width, height);
    setData(reinterpret_cast<GLuint*>(pixels), width * height);
    update(0);

    free(data);
    stbi_image_free(pixels);
}

Texture::~Texture() {
    for (size_t i = 0; i < GL_MAX_COMBINED_TEXTURE_IMAGE_UNITS; i++) {
        if (s_boundTextures[i] == m_glHandle) { s_boundTextures[i] = 0; }
    }
    glDeleteTextures(1, &m_glHandle);
}

void Texture::bind(GLuint _textureSlot) {

    if (_textureSlot >= GL_MAX_COMBINED_TEXTURE_IMAGE_UNITS) {

        // Trying to access an invalid texture unit
        return;
    }

    if (_textureSlot != s_activeSlot) {

        glActiveTexture(getTextureUnit(_textureSlot));
        s_activeSlot = _textureSlot;
    }

    if (s_boundTextures[_textureSlot] != m_glHandle) {

        glBindTexture(m_target, m_glHandle);
        s_boundTextures[_textureSlot] = m_glHandle;
    }
}

void Texture::setData(const GLuint* _data, unsigned int _dataSize) {

    if (m_data.size() > 0) { m_data.clear(); }

    m_data.insert(m_data.begin(), _data, _data + _dataSize);

    m_dirty = true;
}

void Texture::setSubData(const GLuint* _subData, unsigned int _xoff, unsigned int _yoff, unsigned int _width,
                         unsigned int _height) {

    std::unique_ptr<std::vector<GLuint>> subData(new std::vector<GLuint>);

    subData->insert(subData->begin(), _subData, _subData + (_width * _height));

    m_subData.push(
        std::unique_ptr<TextureSubData>(new TextureSubData{std::move(subData), _xoff, _yoff, _width, _height}));

    m_dirty = true;
}

void Texture::generate(GLuint _textureUnit) {
    glGenTextures(1, &m_glHandle);

    bind(_textureUnit);

    glTexParameteri(m_target, GL_TEXTURE_MIN_FILTER, m_options.m_filtering.m_min);
    glTexParameteri(m_target, GL_TEXTURE_MAG_FILTER, m_options.m_filtering.m_mag);

    glTexParameteri(m_target, GL_TEXTURE_WRAP_S, m_options.m_wrapping.m_wraps);
    glTexParameteri(m_target, GL_TEXTURE_WRAP_T, m_options.m_wrapping.m_wrapt);
}

void Texture::update(GLuint _textureUnit) {

    if (!m_dirty) { return; }

    if (m_glHandle == 0) { // textures hasn't been initialized yet, generate it

        generate(_textureUnit);

        // if no data make sure texture is 0-filled at creation (useful for transform lookup)
        if (m_data.size() == 0) {
            m_data.resize(m_width * m_height);
            std::memset(m_data.data(), 0, m_data.size());
        }
    } else { bind(_textureUnit); }

    GLuint* data = m_data.size() > 0 ? m_data.data() : nullptr;

    // resize or push data
    if (data || m_shouldResize) {
        glTexImage2D(m_target, 0, m_options.m_internalFormat, m_width, m_height, 0, m_options.m_format,
                     GL_UNSIGNED_BYTE, data);
        m_shouldResize = false;
    }

    // clear cpu data
    if (data) { m_data.clear(); }

    // process queued sub data updates
    while (m_subData.size() > 0) {
        const TextureSubData* subData = m_subData.front().get();

        glTexSubImage2D(m_target, 0, subData->m_xoff, subData->m_yoff, subData->m_width, subData->m_height,
                        m_options.m_format, GL_UNSIGNED_BYTE, subData->m_data->data());

        m_subData.pop();
    }

    m_dirty = false;
}

void Texture::resize(const unsigned int _width, const unsigned int _height) {
    m_width = _width;
    m_height = _height;

    m_shouldResize = true;
    m_dirty = true;
}

GLuint Texture::getTextureUnit(GLuint _unit) {
    if (_unit >= GL_MAX_COMBINED_TEXTURE_IMAGE_UNITS) { logMsg("Warning: trying to access unavailable texture unit"); }

    return GL_TEXTURE0 + _unit;
}<|MERGE_RESOLUTION|>--- conflicted
+++ resolved
@@ -6,13 +6,9 @@
 #define STB_IMAGE_IMPLEMENTATION
 #include "stb_image.h"
 
-<<<<<<< HEAD
-GLuint Texture::s_boundTextures[] = {0};
-=======
 #include <cstring> // for memset
 
 GLuint Texture::s_boundTextures[] = { 0 };
->>>>>>> 672a1198
 GLuint Texture::s_activeSlot = GL_TEXTURE0;
 
 Texture::Texture(unsigned int _width, unsigned int _height, TextureOptions _options)
