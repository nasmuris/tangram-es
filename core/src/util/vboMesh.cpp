--- conflicted
+++ resolved
@@ -16,12 +16,8 @@
     m_dirty = false;
     m_isUploaded = false;
     m_isCompiled = false;
-<<<<<<< HEAD
-=======
+
     m_generation = -1;
-
-    setDrawMode(_drawMode);
->>>>>>> 6db24928
 }
 
 VboMesh::VboMesh(std::shared_ptr<VertexLayout> _vertexLayout, GLenum _drawMode, GLenum _hint) : VboMesh() {
