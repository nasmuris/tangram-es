#include "builders.h"

#include "tesselator.h"
#include "rectangle.h"
#include "geom.h"

#include <memory>

static auto& NO_TEXCOORDS = *(new std::vector<glm::vec2>); // denotes that texture coordinates should not be used
static auto& NO_SCALING_VECS = *(new std::vector<glm::vec2>); // denotes that scaling vectors should not be used

void* alloc(void* _userData, unsigned int _size) {
    return malloc(_size);
}

void* realloc(void* _userData, void* _ptr, unsigned int _size) {
    return realloc(_ptr, _size);
}

void free(void* _userData, void* _ptr) {
    free(_ptr);
}

static TESSalloc allocator = {&alloc, &realloc, &free, nullptr,
                              64, // meshEdgeBucketSize
                              64, // meshVertexBucketSize
                              16,  // meshFaceBucketSize
                              64, // dictNodeBucketSize
                              16,  // regionBucketSize
                              64  // extraVertices
                             };

void Builders::buildPolygon(const Polygon& _polygon, std::vector<glm::vec3>& _pointsOut, std::vector<glm::vec3>& _normalOut, std::vector<int>& _indicesOut) {
    
    buildPolygon(_polygon, _pointsOut, _normalOut, _indicesOut, NO_TEXCOORDS);
    
}

void Builders::buildPolygon(const Polygon& _polygon, std::vector<glm::vec3>& _pointsOut, std::vector<glm::vec3>& _normalOut, std::vector<int>& _indicesOut, std::vector<glm::vec2>& _texcoordOut) {
    
    TESStesselator* tesselator = tessNewTess(&allocator);
    
    bool useTexCoords = &_texcoordOut != &NO_TEXCOORDS;
    
    // get the number of vertices already added
    int vertexDataOffset = (int)_pointsOut.size();
    
    Rectangle bBox;
    
    if (useTexCoords) {
        // initialize the axis-aligned bounding box of the polygon
        if(_polygon.size() > 0) {
            if(_polygon[0].size() > 0) {
                bBox.set(_polygon[0][0].x, _polygon[0][0].y, 0, 0);
            }
        }
    }
    
    // add polygon contour for every ring
    for (auto& line : _polygon) {
        if (useTexCoords) {
            bBox.growToInclude(line);
        }
        tessAddContour(tesselator, 3, line.data(), sizeof(Point), (int)line.size());
    }
    
    // call the tesselator
    glm::vec3 normal(0.0, 0.0, 1.0);
    
    if( tessTesselate(tesselator, TessWindingRule::TESS_WINDING_NONZERO, TessElementType::TESS_POLYGONS, 3, 3, &normal[0]) ) {
        
        const int numElements = tessGetElementCount(tesselator);
        const TESSindex* tessElements = tessGetElements(tesselator);
        _indicesOut.reserve(_indicesOut.size() + numElements * 3); // Pre-allocate index vector
        for(int i = 0; i < numElements; i++) {
            const TESSindex* tessElement = &tessElements[i * 3];
            for(int j = 0; j < 3; j++) {
                _indicesOut.push_back(tessElement[j] + vertexDataOffset);
            }
        }
        
        const int numVertices = tessGetVertexCount(tesselator);
        const float* tessVertices = tessGetVertices(tesselator);
        _pointsOut.reserve(_pointsOut.size() + numVertices); // Pre-allocate vertex vector
        _normalOut.reserve(_normalOut.size() + numVertices); // Pre-allocate normal vector
        if (useTexCoords) {
            _texcoordOut.reserve(_texcoordOut.size() + numVertices); // Pre-allocate texcoord vector
        }
        for(int i = 0; i < numVertices; i++) {
            if (useTexCoords) {
                float u = mapValue(tessVertices[3*i], bBox.getMinX(), bBox.getMaxX(), 0., 1.);
                float v = mapValue(tessVertices[3*i+1], bBox.getMinY(), bBox.getMaxY(), 0., 1.);
                _texcoordOut.push_back(glm::vec2(u, v));
            }
            _pointsOut.push_back(glm::vec3(tessVertices[3*i], tessVertices[3*i+1], tessVertices[3*i+2]));
            _normalOut.push_back(normal);
        }
    }
    else {
        logMsg("Tesselator cannot tesselate!!\n");
    }
    
    tessDeleteTess(tesselator);
}

void Builders::buildPolygonExtrusion(const Polygon& _polygon, const float& _minHeight, std::vector<glm::vec3>& _pointsOut, std::vector<glm::vec3>& _normalOut, std::vector<int>& _indicesOut) {
    
    buildPolygonExtrusion(_polygon, _minHeight, _pointsOut, _normalOut, _indicesOut, NO_TEXCOORDS);
    
}

void Builders::buildPolygonExtrusion(const Polygon& _polygon, const float& _minHeight, std::vector<glm::vec3>& _pointsOut, std::vector<glm::vec3>& _normalOut, std::vector<int>& _indicesOut, std::vector<glm::vec2>& _texcoordOut) {
    
    int vertexDataOffset = (int)_pointsOut.size();
    
    glm::vec3 upVector(0.0f, 0.0f, 1.0f);
    glm::vec3 normalVector;
    
    bool useTexCoords = &_texcoordOut != &NO_TEXCOORDS;
    
    for (auto& line : _polygon) {
        
        size_t lineSize = line.size();
        _pointsOut.reserve(_pointsOut.size() + lineSize * 4); // Pre-allocate vertex vector
        _normalOut.reserve(_normalOut.size() + lineSize * 4); // Pre-allocate normal vector
        _indicesOut.reserve(_indicesOut.size() + lineSize * 6); // Pre-allocate index vector
        if (useTexCoords) {
            _texcoordOut.reserve(_texcoordOut.size() + lineSize * 4); // Pre-allocate texcoord vector
        }
        
        for (size_t i = 0; i < lineSize - 1; i++) {
            
            normalVector = glm::cross(upVector, (line[i+1] - line[i]));
            normalVector = glm::normalize(normalVector);
            
            // 1st vertex top
            _pointsOut.push_back(line[i]);
            _normalOut.push_back(normalVector);
            
            // 2nd vertex top
            _pointsOut.push_back(line[i+1]);
            _normalOut.push_back(normalVector);
            
            // 1st vertex bottom
            _pointsOut.push_back(glm::vec3(line[i].x, line[i].y, _minHeight));
            _normalOut.push_back(normalVector);
            
            // 2nd vertex bottom
            _pointsOut.push_back(glm::vec3(line[i+1].x, line[i+1].y, _minHeight));
            _normalOut.push_back(normalVector);
            
            //Start the index from the previous state of the vertex Data
            _indicesOut.push_back(vertexDataOffset);
            _indicesOut.push_back(vertexDataOffset + 1);
            _indicesOut.push_back(vertexDataOffset + 2);
            
            _indicesOut.push_back(vertexDataOffset + 1);
            _indicesOut.push_back(vertexDataOffset + 3);
            _indicesOut.push_back(vertexDataOffset + 2);
            
            if (useTexCoords) {
                _texcoordOut.push_back(glm::vec2(1.,0.));
                _texcoordOut.push_back(glm::vec2(0.,0.));
                _texcoordOut.push_back(glm::vec2(1.,1.));
                _texcoordOut.push_back(glm::vec2(0.,1.));
            }
            
            vertexDataOffset += 4;
            
        }
    }
}

// Get 2D perpendicular of to points
glm::vec2 perp(const glm::vec3& _v1, const glm::vec3& _v2 ){
    return glm::vec2(_v2.y - _v1.y, _v1.x - _v2.x);
}

// Get 2D vector rotated 
glm::vec2 rotate (const glm::vec2& _v,float _angle) {
    float vr = glm::length(_v);
    float va = std::atan2(_v.y,_v.x);
    return glm::vec2( vr * std::cos(va+_angle),
                      vr * std::sin(va+_angle) );
}

// Add a single vertex acording the information it have and need
void addVertex(const glm::vec3& _coord, const glm::vec2& _normal, const glm::vec2& _uv, float _halfWidth,
                std::vector<glm::vec3>& _pointsOut, std::vector<glm::vec2>& _scalingVecsOut, std::vector<glm::vec2>& _texCoordOut){

    if(&_scalingVecsOut != &NO_SCALING_VECS){
        _pointsOut.push_back(_coord);
        _scalingVecsOut.push_back(_normal);
    } else {
        _pointsOut.push_back(glm::vec3( _coord.x + _normal.x * _halfWidth, 
                                        _coord.y + _normal.y * _halfWidth, 
                                        _coord.z ));
    }

    if(&_texCoordOut != &NO_TEXCOORDS){
         _texCoordOut.push_back(_uv);
    }
}

//  Add to equidistant pairs of vertices to then be indexed in LINE_STRIP indexes
void addVertexPair (const glm::vec3& _coord, const glm::vec2& _normal, float _pct, float _halfWidth,
                    std::vector<glm::vec3>& _pointsOut, std::vector<glm::vec2>& _scalingVecsOut, std::vector<glm::vec2>& _texCoordOut){

    addVertex(_coord, _normal, glm::vec2(1.0,_pct*1.0), _halfWidth, _pointsOut, _scalingVecsOut, _texCoordOut);
    addVertex(_coord, -_normal, glm::vec2(0.0,_pct*1.0), _halfWidth, _pointsOut, _scalingVecsOut, _texCoordOut);
}

// Index pairs of vertices to make triangles based like LINE_STRIP
void indexPairs ( int _nPairs, int _vertexDataOffset, std::vector<int>& _indicesOut) {
    for (int i = 0; i < _nPairs; i++) {
        _indicesOut.push_back(_vertexDataOffset + 2*i+2);
        _indicesOut.push_back(_vertexDataOffset + 2*i+1);
        _indicesOut.push_back(_vertexDataOffset + 2*i);
        
        _indicesOut.push_back(_vertexDataOffset + 2*i+2);
        _indicesOut.push_back(_vertexDataOffset + 2*i+3);
        _indicesOut.push_back(_vertexDataOffset + 2*i+1);
    }
}

//  Tessalate a FAN geometry between points A       B
//  using their normals from a center        \ . . /
//  and interpolating their UVs               \ p /
//                                             \./
//                                              C
void addFan (const glm::vec3& _coord, 
             const glm::vec2& _nA, const glm::vec2& _nC, const glm::vec2& _nB, 
             const glm::vec2& _uA, const glm::vec2& _uC, const glm::vec2& _uB, 
             bool _isSigned, int _numTriangles, 
             float _halfWidth, std::vector<glm::vec3>& _pointsOut, std::vector<glm::vec2>& _scalingVecsOut, std::vector<int>& _indicesOut, std::vector<glm::vec2>& _texCoordOut) {

    int vertexDataOffset = _pointsOut.size();

    if (_numTriangles < 1) {
        return;
    }

    glm::vec2 normCurr = _nA;
    glm::vec2 normPrev = glm::vec2(0.0,0.0);

    float angle_delta = glm::dot(_nA, _nB);
    if (angle_delta < -1.0) {
        angle_delta = -1.0;
    } else if (angle_delta > 1.0){
        angle_delta = 1.0;
    }
    angle_delta = std::acos(angle_delta)/(float)_numTriangles;

    if (!_isSigned) {
        angle_delta *= -1;
    }

    glm::vec2 uvCurr = _uA;
    glm::vec2 uv_delta = (_uB-_uA)/(float)_numTriangles;

    //  Add the first and CENTER vertex 
    //  The triangles will be composed on FAN style arround it
    addVertex(_coord, _nC, _uC, _halfWidth, _pointsOut, _scalingVecsOut, _texCoordOut);

    //  Add first corner
    addVertex(_coord, normCurr, _uA, _halfWidth, _pointsOut, _scalingVecsOut, _texCoordOut);

    // Iterate through the rest of the coorners
    for (int i = 0; i < _numTriangles; i++) {
        normPrev = glm::normalize(normCurr);
        normCurr = rotate( glm::normalize(normCurr), angle_delta);     //  Rotate the extrusion normal

        if (_numTriangles == 4 && (i == 0 || i == _numTriangles - 2)) {
            float scale = 2.0 / (1.0 + std::fabs(glm::dot(normPrev, normCurr)));
            normCurr *= scale*scale;
        }

        uvCurr = uvCurr+uv_delta;

        addVertex(_coord, normCurr, uvCurr, _halfWidth, _pointsOut, _scalingVecsOut, _texCoordOut);      //  Add computed corner
    }

    for (int i = 0; i < _numTriangles; i++) {
        if (_isSigned) {
            _indicesOut.push_back(vertexDataOffset + i+2);
            _indicesOut.push_back(vertexDataOffset );
            _indicesOut.push_back(vertexDataOffset + i+1);
        } else {
            _indicesOut.push_back(vertexDataOffset + i+1);
            _indicesOut.push_back(vertexDataOffset );
            _indicesOut.push_back(vertexDataOffset + i+2);
        }
    }
}

//  Function to add the vertex need for line caps,
//  because re-use the buffers needs to be at the end
void addCap (const glm::vec3& _coord, const glm::vec2& _normal, 
             int _numCorners, bool _isBeginning,
             float _halfWidth, std::vector<glm::vec3>& _pointsOut, std::vector<glm::vec2>& _scalingVecsOut, std::vector<int>& _indicesOut, std::vector<glm::vec2>& _texCoordOut ) {

    if (_numCorners < 1) {
        return;
    }

    // UVs
    glm::vec2 uvA = glm::vec2(0.0,0.0); // Begining angle UVs
    glm::vec2 uvC = glm::vec2(0.5,0.0); // center point UVs
    glm::vec2 uvB = glm::vec2(1.0,0.0); // Ending angle UVs
 
    if (!_isBeginning) {
        uvA = glm::vec2(0.0,1.0);       // Begining angle UVs
        uvC = glm::vec2(0.5,1.0);       // center point UVs
        uvB = glm::vec2(1.0,1.0);       // Ending angle UVs
    }

    addFan( _coord, 
            -_normal, glm::vec2(0,0), _normal, 
            uvA, uvC, uvB, 
            _isBeginning, _numCorners*2, 
            _halfWidth, _pointsOut, _scalingVecsOut, _indicesOut, _texCoordOut);
}

//  Cross product
float signed_area (const glm::vec3& _v1, const glm::vec3& _v2, const glm::vec3& _v3) {
    return (_v2.x-_v1.x)*(_v3.y-_v1.y) - (_v3.x-_v1.x)*(_v2.y-_v1.y);
};

/* TODO:
 *      - this is taken from WebGL needs a better adaptation
 *      - Take a look to https://github.com/tangrams/tangram/blob/master/src/gl/gl_builders.js#L581
 */ 
<<<<<<< HEAD
float valuesWithinTolerance ( float _a, float _b, float _tolerance = 0.001) {
=======
float valuesWithinTolerance ( float _a, float _b, float _tolerance = 1.0) {
>>>>>>> c6f80492
    return std::abs(_a - _b) < _tolerance;
}

// Tests if a line segment (from point A to B) is nearly coincident with the edge of a tile
bool isOnTileEdge (const glm::vec3& _pa, const glm::vec3& _pb) {
<<<<<<< HEAD
    float tolerance = 0.0002; // tweak this adjust if catching too few/many line segments near tile edges
=======
    float tolerance = 3.0; // tweak this adjust if catching too few/many line segments near tile edges
>>>>>>> c6f80492
                                            // TODO: make tolerance configurable by source if necessary
    glm::vec2 tile_min = glm::vec2(-1.0,-1.0);
    glm::vec2 tile_max = glm::vec2(1.0,1.0);

    // std::string edge = "";
    if (valuesWithinTolerance(_pa.x, tile_min.x, tolerance) && valuesWithinTolerance(_pb.x, tile_min.x, tolerance)) {
        // edge = 'left';
        return true;
    }
    else if (valuesWithinTolerance(_pa.x, tile_max.x, tolerance) && valuesWithinTolerance(_pb.x, tile_max.x, tolerance)) {
        // edge = 'right';
        return true;
    }
    else if (valuesWithinTolerance(_pa.y, tile_min.y, tolerance) && valuesWithinTolerance(_pb.y, tile_min.y, tolerance)) {
        // edge = 'top';
        return true;
    }
    else if (valuesWithinTolerance(_pa.y, tile_max.y, tolerance) && valuesWithinTolerance(_pb.y, tile_max.y, tolerance)) {
        // edge = 'bottom';
        return true;
    }
    // return edge;
    return false;
}

void buildGeneralPolyLine(const Line& _line, float _halfWidth, 
                          std::vector<glm::vec3>& _pointsOut, std::vector<glm::vec2>& _scalingVecsOut, std::vector<int>& _indicesOut, std::vector<glm::vec2>& _texCoordOut, 
                          const std::string& _cap, const std::string& _join, bool _closed_polygon, bool _remove_tile_edges) {

    // TODO:
    //      This flags have to be pass from the style:
    //    
    int lineSize = (int)_line.size();
    
    if (lineSize < 2) {
        return;
    }
    
    // TODO:
    //      - pre-allocate vectors?? how?
    //      - Solution: 
    //                  1. calculate the worst scenerio
    //
    // _pointsOut.reserve(_pointsOut.size() + lineSize * 2); // Pre-allocate vertex vector
    // _indicesOut.reserve(_indicesOut.size() + (lineSize - 1) * 6); // Pre-allocate index vector
    // if (useTexCoords) {
    //     _texCoordOut.reserve(_texCoordOut.size() + lineSize * 2); // Pre-allocate texcoords vector
    // }
    // if (useScalingVecs) {
    //     _scalingVecsOut.reserve(_scalingVecsOut.size() + lineSize * 2); // Pre-allocate scalingvec vector
    // }
    
    glm::vec3 coordPrev, coordCurr, coordNext;
    glm::vec2 normPrev, normCurr, normNext;

    int cornersOnCap = (_cap == "square")? 2 : ((_cap == "round")? 4 : 0);  // Butt is the implicit default
    int trianglesOnJoin = (_join == "bevel")? 1 : ((_join == "round")? 5 : 0);  // Miter is the implicit default

    int vertexDataOffset = (int)_pointsOut.size();
    int nPairs = 0;
    
    bool isPrev = false;
    bool isNext = false;;
    
<<<<<<< HEAD
    for (size_t i = 0; i < lineSize; i++) {
=======
    for (int i = 0; i < lineSize; i++) {
>>>>>>> c6f80492

        //  There is an next one?
        isNext = i+1 < lineSize;

        if (isPrev) {
            // If there is a previus one, copy the current (previous) values on *Prev values
            coordPrev = coordCurr;
            normPrev = glm::normalize( perp(coordPrev, _line[i]) );
<<<<<<< HEAD
        } else if (i == 0 && _closed_polygon){
=======
        }
        else if (i == 0 && _closed_polygon){
>>>>>>> c6f80492
            // If is the first point and is a close polygon
            // TODO   
            bool needToClose = true;
            if (_remove_tile_edges) {
                if( isOnTileEdge(_line[i], _line[lineSize-2])) {
                    needToClose = false;
                }
            }

            if (needToClose) {
                coordPrev = _line[lineSize-2];
                normPrev = glm::normalize(perp(coordPrev, _line[i]));
                isPrev = true;
            }
        }

        // Assign current coordinate
        coordCurr = _line[i];

        if (isNext) {
            coordNext = _line[i+1];
<<<<<<< HEAD
        } else if (_closed_polygon) {
=======
        } 
        else if (_closed_polygon) {
>>>>>>> c6f80492
            // If is the last point a close polygon
            coordNext = _line[1];
            isNext = true;
        }

        if (isNext) {
            // If is not the last one get next coordinates and calculate the right normal

            normNext = glm::normalize(perp(coordCurr, coordNext));
            if (_remove_tile_edges) {
                if (isOnTileEdge(coordCurr, coordNext) ) {
                    normCurr = glm::normalize(perp(coordPrev, coordCurr));
<<<<<<< HEAD
                    
                    if (isPrev) {
                        addVertexPair(coordCurr, normCurr, (float)i/(float)lineSize, _halfWidth, _pointsOut, _scalingVecsOut, _texCoordOut);

                        // Add vertices to buffer acording their index
                        indexPairs(nPairs, vertexDataOffset, _indicesOut);
                        
=======
                    if (isPrev) {
                        addVertexPair(coordCurr, normCurr, (float)i/(float)lineSize, _halfWidth, _pointsOut, _scalingVecsOut, _texCoordOut);
                        nPairs++;

                        // Add vertices to buffer acording their index
                        indexPairs(nPairs, vertexDataOffset, _indicesOut);
>>>>>>> c6f80492
                        vertexDataOffset = (int)_pointsOut.size();
                        nPairs = 0;
                    }
                    isPrev = false;
                    continue;
                }
            }
        }

        //  Compute current normal
        if (isPrev) {
            //  If there is a PREVIUS ...
            if (isNext) {
                // ... and a NEXT ONE, compute previus and next normals (scaled by the angle with the last prev)
                normCurr = glm::normalize(normPrev + normNext);
                float scale = 2.0f / (1.0f + std::fabs(glm::dot(normPrev, normCurr)));
                normCurr *= scale*scale;
            } else {
                // ... and there is NOT a NEXT ONE, copy the previus next one (which is the current one)
                normCurr = glm::normalize(perp(coordPrev, coordCurr));
            }
        } else {
            // If is NOT a PREVIUS ...
            if (isNext) {
                // ... and a NEXT ONE,
                normNext = glm::normalize(perp(coordCurr, coordNext));
                normCurr = normNext;
            } else {
                // ... and NOT a NEXT ONE, nothing to do (without prev or next one this is just a point)
                continue;
            }
        }

        if (isPrev || isNext) {
<<<<<<< HEAD
            
=======
>>>>>>> c6f80492
            // If is the BEGINING of a LINE
            if (i == 0 && !isPrev && !_closed_polygon) {
                // Add previus vertices to buffer and reset the index pairs counter
                // Because we are going to add more triangles.
                indexPairs(nPairs, vertexDataOffset, _indicesOut);
                
                addCap( coordCurr, normCurr,
                        cornersOnCap, true, 
                        _halfWidth, _pointsOut, _scalingVecsOut, _indicesOut, _texCoordOut);

                vertexDataOffset = (int)_pointsOut.size();
                nPairs = 0;
            }

            // If is a JOIN
<<<<<<< HEAD
            if(trianglesOnJoin != 0 ) {
=======
            if(trianglesOnJoin != 0 && isPrev && isNext) {
>>>>>>> c6f80492
                // Add previus vertices to buffer and reset the index pairs counter
                // Because we are going to add more triangles.

                bool isSigned = signed_area(coordPrev, coordCurr, coordNext) > 0;

                glm::vec2 nA = normPrev;     // normal to point A (aT)
                glm::vec2 nC = -normCurr;    // normal to center (-vP)
                glm::vec2 nB = normNext;     // normal to point B (bT)

                float pct = (float)i/(float)lineSize;

                glm::vec2 uA = glm::vec2(1.0,pct);
                glm::vec2 uC = glm::vec2(0.0,pct);
                glm::vec2 uB = glm::vec2(1.0,pct);
                
                if (isSigned) {
                    addVertex(coordCurr, nA, uA, _halfWidth, _pointsOut, _scalingVecsOut, _texCoordOut);
                    addVertex(coordCurr, nC, uC, _halfWidth, _pointsOut, _scalingVecsOut, _texCoordOut);
                } else {
                    nA = -normPrev;
                    nC = normCurr;
                    nB = -normNext;
                    uA = glm::vec2(0.0,pct);
                    uC = glm::vec2(1.0,pct);
                    uB = glm::vec2(0.0,pct);
                    addVertex(coordCurr, nC, uC, _halfWidth, _pointsOut, _scalingVecsOut, _texCoordOut);
                    addVertex(coordCurr, nA, uA, _halfWidth, _pointsOut, _scalingVecsOut, _texCoordOut);
                }
<<<<<<< HEAD
            
=======

                // nPairs++;

>>>>>>> c6f80492
                indexPairs(nPairs, vertexDataOffset, _indicesOut);

                addFan( coordCurr, nA, nC, nB, uA, uC, uB, isSigned, trianglesOnJoin, 
                        _halfWidth, _pointsOut, _scalingVecsOut, _indicesOut, _texCoordOut);

                vertexDataOffset = (int)_pointsOut.size();
                nPairs = 0;

                if (isSigned) {
                    addVertex(coordCurr, nB, uB, _halfWidth, _pointsOut, _scalingVecsOut, _texCoordOut);
                    addVertex(coordCurr, nC, uC, _halfWidth, _pointsOut, _scalingVecsOut, _texCoordOut);
                } else {
                    addVertex(coordCurr, nC, uC, _halfWidth, _pointsOut, _scalingVecsOut, _texCoordOut);
                    addVertex(coordCurr, nB, uB, _halfWidth, _pointsOut, _scalingVecsOut, _texCoordOut);
                }
                
            } else {
                addVertexPair(  coordCurr, normCurr, 
                                (float)i/((float)lineSize-1.0), 
                                _halfWidth, _pointsOut, _scalingVecsOut, _texCoordOut);
            }
            
<<<<<<< HEAD
            if (i+1 < lineSize) {
=======
            if (isNext) {
>>>>>>> c6f80492
               nPairs++;
            }

            isPrev = true;
        }
    }
<<<<<<< HEAD
    
    // Add vertices to buffer acording their index
    indexPairs(nPairs, vertexDataOffset, _indicesOut);
    

    // If is the END OF a LINE
    if(!_closed_polygon) {
        vertexDataOffset = (int)_pointsOut.size();
        addCap(coordCurr, normCurr, cornersOnCap , false, _halfWidth, _pointsOut, _scalingVecsOut, _indicesOut, _texCoordOut);
=======

    // Add vertices to buffer acording their index
    indexPairs(nPairs, vertexDataOffset, _indicesOut);
    vertexDataOffset = (int)_pointsOut.size();
    nPairs = 0;

    // If is the END OF a LINE
    if(!_closed_polygon) {
        addCap(coordCurr, normCurr, cornersOnCap , false, _halfWidth, _pointsOut, _scalingVecsOut, _indicesOut, _texCoordOut);
        vertexDataOffset = (int)_pointsOut.size();
        nPairs = 0;
>>>>>>> c6f80492
    }
}

void Builders::buildPolyLine(const Line& _line, float _halfWidth, 
                             std::vector<glm::vec3>& _pointsOut, std::vector<int>& _indicesOut,
                             const std::string& _cap, const std::string& _join, bool _closed_polygon, bool _remove_tile_edges) {

    buildGeneralPolyLine(_line, _halfWidth, _pointsOut, NO_SCALING_VECS, _indicesOut, NO_TEXCOORDS, _cap, _join, _closed_polygon, _remove_tile_edges);
    
}

void Builders::buildPolyLine(const Line& _line, float _halfWidth, 
                             std::vector<glm::vec3>& _pointsOut, std::vector<int>& _indicesOut, std::vector<glm::vec2>& _texcoordOut,
                             const std::string& _cap, const std::string& _join, bool _closed_polygon, bool _remove_tile_edges) {
    
    buildGeneralPolyLine(_line, _halfWidth, _pointsOut, NO_SCALING_VECS, _indicesOut, _texcoordOut, _cap, _join, _closed_polygon, _remove_tile_edges);
    
}

void Builders::buildScalablePolyLine(const Line& _line, 
                                     std::vector<glm::vec3>& _pointsOut, std::vector<glm::vec2>& _scalingVecsOut, std::vector<int>& _indicesOut,
                                     const std::string& _cap, const std::string& _join, bool _closed_polygon, bool _remove_tile_edges) {
    
    buildGeneralPolyLine(_line, 0, _pointsOut, _scalingVecsOut, _indicesOut, NO_TEXCOORDS, _cap, _join, _closed_polygon, _remove_tile_edges);
    
}

void Builders::buildScalablePolyLine(const Line& _line, 
                                     std::vector<glm::vec3>& _pointsOut, std::vector<glm::vec2>& _scalingVecsOut, std::vector<int>& _indicesOut, std::vector<glm::vec2>& _texcoordOut,
                                     const std::string& _cap, const std::string& _join, bool _closed_polygon, bool _remove_tile_edges) {
    
    buildGeneralPolyLine(_line, 0, _pointsOut, _scalingVecsOut, _indicesOut, _texcoordOut, _cap, _join, _closed_polygon, _remove_tile_edges);
}

void Builders::buildQuadAtPoint(const Point& _point, const glm::vec3& _normal, float halfWidth, float height, std::vector<glm::vec3>& _pointsOut, std::vector<int>& _indicesOut) {

}<|MERGE_RESOLUTION|>--- conflicted
+++ resolved
@@ -330,21 +330,13 @@
  *      - this is taken from WebGL needs a better adaptation
  *      - Take a look to https://github.com/tangrams/tangram/blob/master/src/gl/gl_builders.js#L581
  */ 
-<<<<<<< HEAD
 float valuesWithinTolerance ( float _a, float _b, float _tolerance = 0.001) {
-=======
-float valuesWithinTolerance ( float _a, float _b, float _tolerance = 1.0) {
->>>>>>> c6f80492
     return std::abs(_a - _b) < _tolerance;
 }
 
 // Tests if a line segment (from point A to B) is nearly coincident with the edge of a tile
 bool isOnTileEdge (const glm::vec3& _pa, const glm::vec3& _pb) {
-<<<<<<< HEAD
     float tolerance = 0.0002; // tweak this adjust if catching too few/many line segments near tile edges
-=======
-    float tolerance = 3.0; // tweak this adjust if catching too few/many line segments near tile edges
->>>>>>> c6f80492
                                             // TODO: make tolerance configurable by source if necessary
     glm::vec2 tile_min = glm::vec2(-1.0,-1.0);
     glm::vec2 tile_max = glm::vec2(1.0,1.0);
@@ -409,11 +401,7 @@
     bool isPrev = false;
     bool isNext = false;;
     
-<<<<<<< HEAD
-    for (size_t i = 0; i < lineSize; i++) {
-=======
     for (int i = 0; i < lineSize; i++) {
->>>>>>> c6f80492
 
         //  There is an next one?
         isNext = i+1 < lineSize;
@@ -422,12 +410,7 @@
             // If there is a previus one, copy the current (previous) values on *Prev values
             coordPrev = coordCurr;
             normPrev = glm::normalize( perp(coordPrev, _line[i]) );
-<<<<<<< HEAD
         } else if (i == 0 && _closed_polygon){
-=======
-        }
-        else if (i == 0 && _closed_polygon){
->>>>>>> c6f80492
             // If is the first point and is a close polygon
             // TODO   
             bool needToClose = true;
@@ -449,12 +432,7 @@
 
         if (isNext) {
             coordNext = _line[i+1];
-<<<<<<< HEAD
         } else if (_closed_polygon) {
-=======
-        } 
-        else if (_closed_polygon) {
->>>>>>> c6f80492
             // If is the last point a close polygon
             coordNext = _line[1];
             isNext = true;
@@ -467,7 +445,6 @@
             if (_remove_tile_edges) {
                 if (isOnTileEdge(coordCurr, coordNext) ) {
                     normCurr = glm::normalize(perp(coordPrev, coordCurr));
-<<<<<<< HEAD
                     
                     if (isPrev) {
                         addVertexPair(coordCurr, normCurr, (float)i/(float)lineSize, _halfWidth, _pointsOut, _scalingVecsOut, _texCoordOut);
@@ -475,14 +452,6 @@
                         // Add vertices to buffer acording their index
                         indexPairs(nPairs, vertexDataOffset, _indicesOut);
                         
-=======
-                    if (isPrev) {
-                        addVertexPair(coordCurr, normCurr, (float)i/(float)lineSize, _halfWidth, _pointsOut, _scalingVecsOut, _texCoordOut);
-                        nPairs++;
-
-                        // Add vertices to buffer acording their index
-                        indexPairs(nPairs, vertexDataOffset, _indicesOut);
->>>>>>> c6f80492
                         vertexDataOffset = (int)_pointsOut.size();
                         nPairs = 0;
                     }
@@ -517,10 +486,7 @@
         }
 
         if (isPrev || isNext) {
-<<<<<<< HEAD
-            
-=======
->>>>>>> c6f80492
+            
             // If is the BEGINING of a LINE
             if (i == 0 && !isPrev && !_closed_polygon) {
                 // Add previus vertices to buffer and reset the index pairs counter
@@ -536,11 +502,7 @@
             }
 
             // If is a JOIN
-<<<<<<< HEAD
             if(trianglesOnJoin != 0 ) {
-=======
-            if(trianglesOnJoin != 0 && isPrev && isNext) {
->>>>>>> c6f80492
                 // Add previus vertices to buffer and reset the index pairs counter
                 // Because we are going to add more triangles.
 
@@ -569,13 +531,7 @@
                     addVertex(coordCurr, nC, uC, _halfWidth, _pointsOut, _scalingVecsOut, _texCoordOut);
                     addVertex(coordCurr, nA, uA, _halfWidth, _pointsOut, _scalingVecsOut, _texCoordOut);
                 }
-<<<<<<< HEAD
-            
-=======
-
-                // nPairs++;
-
->>>>>>> c6f80492
+            
                 indexPairs(nPairs, vertexDataOffset, _indicesOut);
 
                 addFan( coordCurr, nA, nC, nB, uA, uC, uB, isSigned, trianglesOnJoin, 
@@ -598,18 +554,13 @@
                                 _halfWidth, _pointsOut, _scalingVecsOut, _texCoordOut);
             }
             
-<<<<<<< HEAD
             if (i+1 < lineSize) {
-=======
-            if (isNext) {
->>>>>>> c6f80492
                nPairs++;
             }
 
             isPrev = true;
         }
     }
-<<<<<<< HEAD
     
     // Add vertices to buffer acording their index
     indexPairs(nPairs, vertexDataOffset, _indicesOut);
@@ -619,19 +570,6 @@
     if(!_closed_polygon) {
         vertexDataOffset = (int)_pointsOut.size();
         addCap(coordCurr, normCurr, cornersOnCap , false, _halfWidth, _pointsOut, _scalingVecsOut, _indicesOut, _texCoordOut);
-=======
-
-    // Add vertices to buffer acording their index
-    indexPairs(nPairs, vertexDataOffset, _indicesOut);
-    vertexDataOffset = (int)_pointsOut.size();
-    nPairs = 0;
-
-    // If is the END OF a LINE
-    if(!_closed_polygon) {
-        addCap(coordCurr, normCurr, cornersOnCap , false, _halfWidth, _pointsOut, _scalingVecsOut, _indicesOut, _texCoordOut);
-        vertexDataOffset = (int)_pointsOut.size();
-        nPairs = 0;
->>>>>>> c6f80492
     }
 }
 
