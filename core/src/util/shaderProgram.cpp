#include "shaderProgram.h"
#include "util/stringsOp.h"

GLuint ShaderProgram::s_activeGlProgram = 0;
int ShaderProgram::s_validGeneration = 0;

ShaderProgram::ShaderProgram() {

    m_glProgram = 0;
    m_glFragmentShader = 0;
    m_glVertexShader = 0;
<<<<<<< HEAD
    m_needsBuild = true;
    
    addManagedProgram(this);
=======
>>>>>>> 9a413fd6

}

ShaderProgram::~ShaderProgram() {

    if (m_glProgram != 0) {
        glDeleteProgram(m_glProgram);
    }

    if (m_glFragmentShader != 0) {
        glDeleteShader(m_glFragmentShader);
    }

    if (m_glVertexShader != 0) {
        glDeleteShader(m_glVertexShader);
    }

    m_attribMap.clear();
<<<<<<< HEAD
    
    removeManagedProgram(this);
}
=======
>>>>>>> 9a413fd6

void ShaderProgram::setSourceStrings(const std::string& _fragSrc, const std::string& _vertSrc){
    m_fragmentShaderSource = std::string(_fragSrc);
    m_vertexShaderSource = std::string(_vertSrc);
    m_needsBuild = true;
}

void ShaderProgram::addSourceBlock(const std::string& _tagName, const std::string &_glslSource){
    m_sourceBlocks[_tagName].push_back("\n" + _glslSource);
    m_needsBuild = true;

    //  TODO:
    //          - add Global Blocks
}

const GLint ShaderProgram::getAttribLocation(const std::string& _attribName) {

    // Get uniform location at this key, or create one valued at -2 if absent
    GLint& location = m_attribMap[_attribName].loc;

    // -2 means this is a new entry
    if (location == -2) {
        // Get the actual location from OpenGL
        location = glGetAttribLocation(m_glProgram, _attribName.c_str());
    }

    return location;

}

const GLint ShaderProgram::getUniformLocation(const std::string& _uniformName) {

    // Get uniform location at this key, or create one valued at -2 if absent
    GLint& location = m_uniformMap[_uniformName].loc;

    // -2 means this is a new entry
    if (location == -2) {
        // Get the actual location from OpenGL
        location = glGetUniformLocation(m_glProgram, _uniformName.c_str());
    }

    return location;

}

void ShaderProgram::use() {

<<<<<<< HEAD
    if (m_needsBuild) {
        build();
    }
=======
    checkValidity();
>>>>>>> 9a413fd6
    
    if (m_glProgram != 0 && m_glProgram != s_activeGlProgram) {
        glUseProgram(m_glProgram);
        s_activeGlProgram = m_glProgram;
    }

}

<<<<<<< HEAD
bool ShaderProgram::build() {
    
    m_needsBuild = false;
    
    // Inject source blocks
    
    std::string vertSrc = m_vertexShaderSource;
    std::string fragSrc = m_fragmentShaderSource;
    
    for (auto& block : m_sourceBlocks) {
        
        std::string tag = "#pragma tangram: " + block.first;
        
        for (auto& source : block.second) {
            
            int tagPos = fragSrc.find(tag);
            
            if (tagPos != std::string::npos) {
                fragSrc.insert(tagPos + tag.length(), source);
            }
            
            tagPos = vertSrc.find(tag);
            
            if (tagPos != std::string::npos) {
                vertSrc.insert(tagPos + tag.length(), source);
            }
        }
    }
=======
bool ShaderProgram::buildFromSourceStrings(const std::string& _fragSrc, const std::string& _vertSrc) {

    m_generation = s_validGeneration;
>>>>>>> 9a413fd6
    
    // Try to compile vertex and fragment shaders, releasing resources and quiting on failure

    GLint vertexShader = makeCompiledShader(vertSrc, GL_VERTEX_SHADER);

    if (vertexShader == 0) {
        return false;
    }

    GLint fragmentShader = makeCompiledShader(fragSrc, GL_FRAGMENT_SHADER);

    if (fragmentShader == 0) {
        glDeleteShader(vertexShader);
        return false;
    }

    // Try to link shaders into a program, releasing resources and quiting on failure

    GLint program = makeLinkedShaderProgram(fragmentShader, vertexShader);

    if (program == 0) {
        glDeleteShader(vertexShader);
        glDeleteShader(fragmentShader);
        return false;
    }

    // New shaders linked successfully, so replace old shaders and program

    if (m_glProgram == s_activeGlProgram) {
        glUseProgram(0);
        s_activeGlProgram = 0;
    }

    // Delete handles for old shaders and program; values of 0 are silently ignored

    glDeleteShader(m_glFragmentShader);
    glDeleteShader(m_glVertexShader);
    glDeleteProgram(m_glProgram);

    m_glFragmentShader = fragmentShader;
    m_glVertexShader = vertexShader;
    m_glProgram = program;
    
    logMsg("Final compiled vertex shader: \n%s\n", vertSrc.c_str());
    logMsg("Final compiled fragment shader: \n%s\n", fragSrc.c_str());

    // Clear any cached shader locations

    m_attribMap.clear();
    m_uniformMap.clear();

    return true;
}

GLuint ShaderProgram::makeLinkedShaderProgram(GLint _fragShader, GLint _vertShader) {

    GLuint program = glCreateProgram();
    glAttachShader(program, _fragShader);
    glAttachShader(program, _vertShader);
    glLinkProgram(program);

    GLint isLinked;
    glGetProgramiv(program, GL_LINK_STATUS, &isLinked);

    if (isLinked == GL_FALSE) {
        GLint infoLength = 0;
        glGetProgramiv(program, GL_INFO_LOG_LENGTH, &infoLength);
        if (infoLength > 1) {
            std::vector<GLchar> infoLog(infoLength);
            glGetProgramInfoLog(program, infoLength, NULL, &infoLog[0]);
            logMsg("Error linking program:\n%s\n", &infoLog[0]);
        }
        glDeleteProgram(program);
        return 0;
    }

    return program;
}

GLuint ShaderProgram::makeCompiledShader(const std::string& _src, GLenum _type) {

    GLuint shader = glCreateShader(_type);
    const GLchar* source = (const GLchar*) _src.c_str();
    glShaderSource(shader, 1, &source, NULL);
    glCompileShader(shader);

    GLint isCompiled;
    glGetShaderiv(shader, GL_COMPILE_STATUS, &isCompiled);

    if (isCompiled == GL_FALSE) {
        GLint infoLength = 0;
        glGetShaderiv(shader, GL_INFO_LOG_LENGTH, &infoLength);
        if (infoLength > 1) {
            std::vector<GLchar> infoLog(infoLength);
            glGetShaderInfoLog(shader, infoLength, NULL, &infoLog[0]);
            logMsg("Error compiling shader:\n%s\n", &infoLog[0]);
            logMsg("\n> Error ----------------------->>\n%s\n",getLineNumberString(_src).c_str());
        }
        glDeleteShader(shader);
        return 0;
    }

    return shader;

}

void ShaderProgram::checkValidity() {
    
    if (m_generation != s_validGeneration) {
        m_glFragmentShader = 0;
        m_glVertexShader = 0;
        m_glProgram = 0;
        buildFromSourceStrings(m_fragmentShaderSource, m_vertexShaderSource);
    }
    
}

void ShaderProgram::invalidateAllPrograms() {
    
    s_activeGlProgram = 0;
<<<<<<< HEAD
    
    for (auto prog : s_managedPrograms) {
        
        // Set all OpenGL handles to invalidated values
        prog->m_glFragmentShader = 0;
        prog->m_glVertexShader = 0;
        prog->m_glProgram = 0;

        // Generate new handles by recompiling from saved source strings
        prog->build();
        
    }
=======
    ++s_validGeneration;
>>>>>>> 9a413fd6
    
}

void ShaderProgram::setUniformi(const std::string& _name, int _value) {
    use();
    GLint location = getUniformLocation(_name);
    glUniform1i(location, _value);
}

void ShaderProgram::setUniformi(const std::string& _name, int _value0, int _value1) {
    use();
    GLint location = getUniformLocation(_name);
    glUniform2i(location, _value0, _value1);
}

void ShaderProgram::setUniformi(const std::string& _name, int _value0, int _value1, int _value2) {
    use();
    GLint location = getUniformLocation(_name);
    glUniform3i(location, _value0, _value1, _value2);
}

void ShaderProgram::setUniformi(const std::string& _name, int _value0, int _value1, int _value2, int _value3) {
    use();
    GLint location = getUniformLocation(_name);
    glUniform4i(location, _value0, _value1, _value2, _value3);
}

void ShaderProgram::setUniformf(const std::string& _name, float _value) {
    use();
    GLint location = getUniformLocation(_name);
    glUniform1f(location, _value);
}

void ShaderProgram::setUniformf(const std::string& _name, float _value0, float _value1) {
    use();
    GLint location = getUniformLocation(_name);
    glUniform2f(location, _value0, _value1);
}

void ShaderProgram::setUniformf(const std::string& _name, float _value0, float _value1, float _value2) {
    use();
    GLint location = getUniformLocation(_name);
    glUniform3f(location, _value0, _value1, _value2);
}

void ShaderProgram::setUniformf(const std::string& _name, float _value0, float _value1, float _value2, float _value3) {
    use();
    GLint location = getUniformLocation(_name);
    glUniform4f(location, _value0, _value1, _value2, _value3);
}

void ShaderProgram::setUniformMatrix2f(const std::string& _name, float* _value, bool _transpose) {
    use();
    GLint location = getUniformLocation(_name);
    glUniformMatrix2fv(location, 1, _transpose, _value);
}

void ShaderProgram::setUniformMatrix3f(const std::string& _name, float* _value, bool _transpose) {
    use();
    GLint location = getUniformLocation(_name);
    glUniformMatrix3fv(location, 1, _transpose, _value);
}

void ShaderProgram::setUniformMatrix4f(const std::string& _name, float* _value, bool _transpose) {
    use();
    GLint location = getUniformLocation(_name);
    glUniformMatrix4fv(location, 1, _transpose, _value);
}<|MERGE_RESOLUTION|>--- conflicted
+++ resolved
@@ -9,12 +9,7 @@
     m_glProgram = 0;
     m_glFragmentShader = 0;
     m_glVertexShader = 0;
-<<<<<<< HEAD
     m_needsBuild = true;
-    
-    addManagedProgram(this);
-=======
->>>>>>> 9a413fd6
 
 }
 
@@ -33,12 +28,8 @@
     }
 
     m_attribMap.clear();
-<<<<<<< HEAD
-    
-    removeManagedProgram(this);
-}
-=======
->>>>>>> 9a413fd6
+    
+}
 
 void ShaderProgram::setSourceStrings(const std::string& _fragSrc, const std::string& _vertSrc){
     m_fragmentShaderSource = std::string(_fragSrc);
@@ -86,13 +77,11 @@
 
 void ShaderProgram::use() {
 
-<<<<<<< HEAD
+    checkValidity();
+    
     if (m_needsBuild) {
         build();
     }
-=======
-    checkValidity();
->>>>>>> 9a413fd6
     
     if (m_glProgram != 0 && m_glProgram != s_activeGlProgram) {
         glUseProgram(m_glProgram);
@@ -101,10 +90,10 @@
 
 }
 
-<<<<<<< HEAD
 bool ShaderProgram::build() {
     
     m_needsBuild = false;
+    m_generation = s_validGeneration;
     
     // Inject source blocks
     
@@ -130,11 +119,6 @@
             }
         }
     }
-=======
-bool ShaderProgram::buildFromSourceStrings(const std::string& _fragSrc, const std::string& _vertSrc) {
-
-    m_generation = s_validGeneration;
->>>>>>> 9a413fd6
     
     // Try to compile vertex and fragment shaders, releasing resources and quiting on failure
 
@@ -177,9 +161,6 @@
     m_glFragmentShader = fragmentShader;
     m_glVertexShader = vertexShader;
     m_glProgram = program;
-    
-    logMsg("Final compiled vertex shader: \n%s\n", vertSrc.c_str());
-    logMsg("Final compiled fragment shader: \n%s\n", fragSrc.c_str());
 
     // Clear any cached shader locations
 
@@ -231,7 +212,6 @@
             std::vector<GLchar> infoLog(infoLength);
             glGetShaderInfoLog(shader, infoLength, NULL, &infoLog[0]);
             logMsg("Error compiling shader:\n%s\n", &infoLog[0]);
-            logMsg("\n> Error ----------------------->>\n%s\n",getLineNumberString(_src).c_str());
         }
         glDeleteShader(shader);
         return 0;
@@ -247,7 +227,7 @@
         m_glFragmentShader = 0;
         m_glVertexShader = 0;
         m_glProgram = 0;
-        buildFromSourceStrings(m_fragmentShaderSource, m_vertexShaderSource);
+        m_needsBuild = true;
     }
     
 }
@@ -255,22 +235,7 @@
 void ShaderProgram::invalidateAllPrograms() {
     
     s_activeGlProgram = 0;
-<<<<<<< HEAD
-    
-    for (auto prog : s_managedPrograms) {
-        
-        // Set all OpenGL handles to invalidated values
-        prog->m_glFragmentShader = 0;
-        prog->m_glVertexShader = 0;
-        prog->m_glProgram = 0;
-
-        // Generate new handles by recompiling from saved source strings
-        prog->build();
-        
-    }
-=======
     ++s_validGeneration;
->>>>>>> 9a413fd6
     
 }
 
