#pragma once

#include "platform.h"
#include "gl.h"
#include <string>
#include <vector>
#include <map>
#include <unordered_map>

#include "glm/glm.hpp"

// TODO:
// each ShaderProgram instance has a map of <string, vector<string>> pairs
// the string identifies the tag to replace, the vector is a list of strings of GLSL to inject
// the ShaderProgram class also has a static map of <string, vector<string>> pairs, that are injected in ALL program instances
// class-level blocks are injected before instance-level blocks

/*
 * ShaderProgram - utility class representing an OpenGL shader program
 */

class ShaderProgram {

public:

    ShaderProgram();
    virtual ~ShaderProgram();

    /* Set the vertex and fragment shader GLSL source to the given strings */
    void setSourceStrings(const std::string& _fragSrc, const std::string& _vertSrc);

    /*  Add a block of GLSL to be injected at "#pragma tangram: [_tagName]" in the shader sources */
<<<<<<< HEAD
    void addSourceBlock(const std::string& _tagName, const std::string& _glslSource);
=======
    void addSourceBlock(const std::string& _tagName, const std::string& _glslSource, bool _allowDuplicate = true);
>>>>>>> 2a218c80

    /*
     * Applies all source blocks to the source strings for this shader and attempts to compile
     * and then link the resulting vertex and fragment shaders; if compiling or linking fails 
     * it prints the compiler log, returns false, and keeps the program's previous state; if 
     * successful it returns true.
     */
    bool build();

    /* Getters */
    const GLuint getGlProgram() const { return m_glProgram; };
    const GLuint getGlFragmentShader() const { return m_glFragmentShader; };
    const GLuint getGlVertexShader() const { return m_glVertexShader; };

    /*
     * Fetches the location of a shader attribute, caching the result
     */
    const GLint getAttribLocation(const std::string& _attribName);

    /*
     * Fetches the location of a shader uniform, caching the result
     */
    const GLint getUniformLocation(const std::string& _uniformName);

    /* 
     * Returns true if this object represents a valid OpenGL shader program
     */
    bool isValid() const { return m_glProgram != 0; };

    /* 
     * Binds the program in openGL if it is not already bound; If the shader sources
     * have been modified since the last time build() was called, also calls build()
     */
    void use();

    /* 
     * Ensures the program is bound and then sets the named uniform to the given value(s)
     */
    void setUniformi(const std::string& _name, int _value);
    void setUniformi(const std::string& _name, int _value0, int _value1);
    void setUniformi(const std::string& _name, int _value0, int _value1, int _value2);
    void setUniformi(const std::string& _name, int _value0, int _value1, int _value2, int _value3);

    void setUniformf(const std::string& _name, float _value);
    void setUniformf(const std::string& _name, float _value0, float _value1);
    void setUniformf(const std::string& _name, float _value0, float _value1, float _value2);
    void setUniformf(const std::string& _name, float _value0, float _value1, float _value2, float _value3);

    void setUniformf(const std::string& _name, glm::vec2 _value){setUniformf(_name,_value.x,_value.y);}
    void setUniformf(const std::string& _name, glm::vec3 _value){setUniformf(_name,_value.x,_value.y,_value.z);}
    void setUniformf(const std::string& _name, glm::vec4 _value){setUniformf(_name,_value.x,_value.y,_value.z,_value.w);}

    /* 
     * Ensures the program is bound and then sets the named uniform to the values
     * beginning at the pointer _value; 4 values are used for a 2x2 matrix, 9 values for a 3x3, etc.
     */
    void setUniformMatrix2f(const std::string& _name, float* _value, bool transpose = false);
    void setUniformMatrix3f(const std::string& _name, float* _value, bool transpose = false);
    void setUniformMatrix4f(const std::string& _name, float* _value, bool transpose = false);
    
    /* Invalidates all managed ShaderPrograms
     * 
     * This should be called in the event of a GL context loss; former GL shader object
     * handles are invalidated and immediately recreated.
     */
    static void invalidateAllPrograms();

private:

    struct ShaderLocation {
        GLint loc;
        ShaderLocation() : loc(-2) {}
        // This struct exists to resolve an ambiguity in shader locations:
        // In the unordered_maps that store shader uniform and attrib locations,
        // Un-mapped 'keys' are initialized by constructing the 'value' type.
        // For numerical types this constructs a value of 0. But 0 is a valid 
        // location, so it is ambiguous whether the value is unmapped or simply 0.
        // Therefore, we use a dummy structure which does nothing but initialize
        // to a value that is not a valid uniform or attribute location. 
    };
    
    static GLuint s_activeGlProgram;
    static int s_validGeneration; // Incremented when GL context is invalidated
    
    int m_generation;
    GLuint m_glProgram;
    GLuint m_glFragmentShader;
    GLuint m_glVertexShader;
    std::unordered_map<std::string, ShaderLocation> m_attribMap;
    std::unordered_map<std::string, ShaderLocation> m_uniformMap;
    std::string m_fragmentShaderSource;
    std::string m_vertexShaderSource;
    
    std::map<std::string, std::vector<std::string>> m_sourceBlocks;
    
    bool m_needsBuild;
    
    void checkValidity();
    GLuint makeLinkedShaderProgram(GLint _fragShader, GLint _vertShader);
    GLuint makeCompiledShader(const std::string& _src, GLenum _type);
    
};<|MERGE_RESOLUTION|>--- conflicted
+++ resolved
@@ -30,11 +30,7 @@
     void setSourceStrings(const std::string& _fragSrc, const std::string& _vertSrc);
 
     /*  Add a block of GLSL to be injected at "#pragma tangram: [_tagName]" in the shader sources */
-<<<<<<< HEAD
-    void addSourceBlock(const std::string& _tagName, const std::string& _glslSource);
-=======
     void addSourceBlock(const std::string& _tagName, const std::string& _glslSource, bool _allowDuplicate = true);
->>>>>>> 2a218c80
 
     /*
      * Applies all source blocks to the source strings for this shader and attempts to compile
