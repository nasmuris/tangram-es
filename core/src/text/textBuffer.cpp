--- conflicted
+++ resolved
@@ -2,15 +2,9 @@
 #include "fontContext.h"
 
 TextBuffer::TextBuffer(std::shared_ptr<FontContext> _fontContext, std::shared_ptr<VertexLayout> _vertexLayout)
-<<<<<<< HEAD
     : TypedMesh<BufferVert>(_vertexLayout, GL_TRIANGLES, GL_DYNAMIC_DRAW) {
-        
+
     m_dirtyTransform = false;
-=======
-    : TypedMesh<TextVert>(_vertexLayout, GL_TRIANGLES, GL_DYNAMIC_DRAW) {
-
-    m_dirty = false;
->>>>>>> 7737ccb9
     m_fontContext = _fontContext;
     m_bound = false;
 }
