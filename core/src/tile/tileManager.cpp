#include "tileManager.h"
#include "scene/scene.h"
#include "tile/mapTile.h"
#include "view/view.h"

#include <chrono>
#include <algorithm>

TileManager::TileManager() {
    // Instantiate workers
    for (size_t i = 0; i < MAX_WORKERS; i++) {
        m_workers.push_back(std::unique_ptr<TileWorker>(new TileWorker()));
    }
}

TileManager::TileManager(TileManager&& _other) :
    m_view(std::move(_other.m_view)),
    m_tileSet(std::move(_other.m_tileSet)),
    m_dataSources(std::move(_other.m_dataSources)),
    m_workers(std::move(_other.m_workers)),
    m_queuedTiles(std::move(_other.m_queuedTiles)) {
}

TileManager::~TileManager() {
    for (auto& worker : m_workers) {
        if (!worker->isFree()) {
            worker->abort();
            worker->getTileResult();
        }
        // We stop all workers before we destroy the resources they use.
        // TODO: This will wait for any pending network requests to finish,
        // which could delay closing of the application. 
    }
    m_dataSources.clear();
    m_tileSet.clear();
}

<<<<<<< HEAD
void TileManager::addToWorkerQueue(const std::string& _rawData, const TileID& _tileId, const int _dataSourceID) {
    std::lock_guard<std::mutex> lock(m_queueTileMutex);
    m_queuedTiles.push_front(WorkerData(_rawData, _tileId, _dataSourceID));
    
=======
void TileManager::addToWorkerQueue(std::vector<char>&& _rawData, const TileID& _tileId, const int _dataSourceID) {
    std::lock_guard<std::mutex> lock(m_queueTileMutex);
    m_queuedTiles.push_front(std::unique_ptr<WorkerData>(new WorkerData(std::move(_rawData), _tileId, _dataSourceID)));
>>>>>>> f8b6c134
}

bool TileManager::updateTileSet() {
    
    bool tileSetChanged = false;
    
    // Check if any native worker needs to be dispatched i.e. queuedTiles is not empty
    {
        auto workersIter = m_workers.begin();
        auto queuedTilesIter = m_queuedTiles.begin();

        while (workersIter != m_workers.end() && queuedTilesIter != m_queuedTiles.end()) {

<<<<<<< HEAD
            auto& workerData = *queuedTilesIter;
            auto& worker = *workersIter;

            if (worker->isFree()) {
                logMsg("Dispatched worker for processing tile: [%d, %d, %d]\n", workerData.tileID->x, workerData.tileID->y, workerData.tileID->z);
                worker->processTileData(workerData, m_dataSources, m_scene->getStyles(), *m_view);
=======
            auto& worker = *workersIter;

            if (worker->isFree()) {
                logMsg("Dispatched worker for processing tile: [%d, %d, %d]\n", (*queuedTilesIter)->tileID->x, (*queuedTilesIter)->tileID->y, (*queuedTilesIter)->tileID->z);
                worker->processTileData(std::move(*queuedTilesIter), m_dataSources, m_scene->getStyles(), *m_view);
>>>>>>> f8b6c134
                queuedTilesIter = m_queuedTiles.erase(queuedTilesIter);
            }

            ++workersIter;
        }
    }

    // Check if any incoming tiles are finished
    for (auto& worker : m_workers) {
        
        if (!worker->isFree() && worker->isFinished()) {
            
            // Get result from worker and move it into tile set
            auto tile = worker->getTileResult();
            const TileID& id = tile->getID();
            logMsg("Tile [%d, %d, %d] finished loading\n", id.z, id.x, id.y);
            std::swap(m_tileSet[id], tile);
            cleanProxyTiles(id);
            tileSetChanged = true;
            
        }
        
    }
    
    if (! (m_view->changedOnLastUpdate() || tileSetChanged) ) {
        // No new tiles have come into view and no tiles have finished loading, 
        // so the tileset is unchanged
        return false;
    }
    
    const std::set<TileID>& visibleTiles = m_view->getVisibleTiles();
    
    // Loop over visibleTiles and add any needed tiles to tileSet
    {
        auto setTilesIter = m_tileSet.begin();
        auto visTilesIter = visibleTiles.begin();
        
        while (visTilesIter != visibleTiles.end()) {
            
            if (setTilesIter == m_tileSet.end() || *visTilesIter < setTilesIter->first) {
                // tileSet is missing an element present in visibleTiles
                addTile(*visTilesIter);
                tileSetChanged = true;
                ++visTilesIter;
            } else if (setTilesIter->first < *visTilesIter) {
                // visibleTiles is missing an element present in tileSet (handled below)
                ++setTilesIter;
            } else {
                // tiles in both sets match, move on
                ++setTilesIter;
                ++visTilesIter;
            }
        }
    }
    
    // Loop over tileSet and remove any tiles that are neither visible nor proxies
    {
        auto setTilesIter = m_tileSet.begin();
        auto visTilesIter = visibleTiles.begin();
        
        while (setTilesIter != m_tileSet.end()) {
            
            if (visTilesIter == visibleTiles.end() || setTilesIter->first < *visTilesIter) {
                // visibleTiles is missing an element present in tileSet
                if (setTilesIter->second->getProxyCounter() <= 0) {
                    removeTile(setTilesIter);
                    tileSetChanged = true;
                } else {
                    ++setTilesIter;
                }
            } else if (*visTilesIter < setTilesIter->first) {
                // tileSet is missing an element present in visibleTiles (shouldn't occur)
                ++visTilesIter;
            } else {
                // tiles in both sets match, move on
                ++setTilesIter;
                ++visTilesIter;
            }
        }
    }
    
    return tileSetChanged;
}

void TileManager::addTile(const TileID& _tileID) {
    
    std::shared_ptr<MapTile> tile(new MapTile(_tileID, m_view->getMapProjection()));
    m_tileSet[_tileID] = std::move(tile);

    for(size_t dsIndex = 0; dsIndex < m_dataSources.size(); dsIndex++) {
        // ByPass Network Request if data already loaded/parsed
        // Create workerData with empty "rawData", parsed data will be fetched in the Worker::processTileData
        logMsg("Initiate network request for tile: [%d, %d, %d]\n", _tileID.x, _tileID.y, _tileID.z);
        if(m_dataSources[dsIndex]->hasTileData(_tileID)) {
<<<<<<< HEAD
            addToWorkerQueue(std::string(""), _tileID, dsIndex);
=======
            addToWorkerQueue(std::move(std::vector<char>()), _tileID, dsIndex);
>>>>>>> f8b6c134
        } else if( !m_dataSources[dsIndex]->loadTileData(_tileID, dsIndex) ) {
            logMsg("ERROR: Loading failed for tile [%d, %d, %d]\n", _tileID.z, _tileID.x, _tileID.y);
        }
    }
    
    //Add Proxy if corresponding proxy MapTile ready
    updateProxyTiles(_tileID, m_view->isZoomIn());
}

void TileManager::removeTile(std::map< TileID, std::shared_ptr<MapTile> >::iterator& _tileIter) {
    
    const TileID& id = _tileIter->first;

    // Make sure to cancel the network request associated with this tile, then if already fetched remove it from the proocessing queue and the worker managing this tile, if applicable
    for(auto& dataSource : m_dataSources) {
        dataSource->cancelLoadingTile(id);
    }

<<<<<<< HEAD
    // tmp workerData required as "compare value" for std::find.
    WorkerData tmp = WorkerData(std::string(""), id, 0);
    
    // Remove tile from queue, if present
    const auto& found = std::find(m_queuedTiles.begin(), m_queuedTiles.end(), tmp);
=======
    // Remove tile from queue, if present
    const auto& found = std::find_if(m_queuedTiles.begin(), m_queuedTiles.end(), 
                                        [&](std::unique_ptr<WorkerData>& p) {
                                            return ( *(p->tileID) == id);
                                        });

>>>>>>> f8b6c134
    if (found != m_queuedTiles.end()) {
        logMsg("Erasing tile: [%d,%d,%d]\n", id.x, id.y, id.z);
        m_queuedTiles.erase(found);
        cleanProxyTiles(id);
    }
    
    // If a worker is processing this tile, abort it
    for (const auto& worker : m_workers) {
        if (!worker->isFree() && worker->getTileID() == id) {
            worker->abort();
            // Proxy tiles will be cleaned in update loop
        }
    }

    // Remove labels for tile
    LabelContainer::GetInstance()->removeLabels(id);

    // Remove tile from set
    _tileIter = m_tileSet.erase(_tileIter);
    
}

void TileManager::updateProxyTiles(const TileID& _tileID, bool _zoomingIn) {
    if (_zoomingIn) {
        // zoom in - add parent
        const auto& parentID = _tileID.getParent();
        const auto& parentTileIter = m_tileSet.find(parentID);
        if (parentID.isValid() && parentTileIter != m_tileSet.end()) {
            parentTileIter->second->incProxyCounter();
        }
    } else {
        for(int i = 0; i < 4; i++) {
            const auto& childID = _tileID.getChild(i);
            const auto& childTileIter = m_tileSet.find(childID);
            if(childID.isValid(m_view->s_maxZoom) && childTileIter != m_tileSet.end()) {
                childTileIter->second->incProxyCounter();
            }
        }
    }
}

void TileManager::cleanProxyTiles(const TileID& _tileID) {
    // check if parent proxy is present
    const auto& parentID = _tileID.getParent();
    const auto& parentTileIter = m_tileSet.find(parentID);
    if (parentID.isValid() && parentTileIter != m_tileSet.end()) {
        parentTileIter->second->decProxyCounter();
    }
    
    // check if child proxies are present
    for(int i = 0; i < 4; i++) {
        const auto& childID = _tileID.getChild(i);
        const auto& childTileIter = m_tileSet.find(childID);
        if(childID.isValid(m_view->s_maxZoom) && childTileIter != m_tileSet.end()) {
            childTileIter->second->decProxyCounter();
        }
    }
}<|MERGE_RESOLUTION|>--- conflicted
+++ resolved
@@ -35,16 +35,9 @@
     m_tileSet.clear();
 }
 
-<<<<<<< HEAD
-void TileManager::addToWorkerQueue(const std::string& _rawData, const TileID& _tileId, const int _dataSourceID) {
-    std::lock_guard<std::mutex> lock(m_queueTileMutex);
-    m_queuedTiles.push_front(WorkerData(_rawData, _tileId, _dataSourceID));
-    
-=======
 void TileManager::addToWorkerQueue(std::vector<char>&& _rawData, const TileID& _tileId, const int _dataSourceID) {
     std::lock_guard<std::mutex> lock(m_queueTileMutex);
     m_queuedTiles.push_front(std::unique_ptr<WorkerData>(new WorkerData(std::move(_rawData), _tileId, _dataSourceID)));
->>>>>>> f8b6c134
 }
 
 bool TileManager::updateTileSet() {
@@ -58,20 +51,11 @@
 
         while (workersIter != m_workers.end() && queuedTilesIter != m_queuedTiles.end()) {
 
-<<<<<<< HEAD
-            auto& workerData = *queuedTilesIter;
-            auto& worker = *workersIter;
-
-            if (worker->isFree()) {
-                logMsg("Dispatched worker for processing tile: [%d, %d, %d]\n", workerData.tileID->x, workerData.tileID->y, workerData.tileID->z);
-                worker->processTileData(workerData, m_dataSources, m_scene->getStyles(), *m_view);
-=======
             auto& worker = *workersIter;
 
             if (worker->isFree()) {
                 logMsg("Dispatched worker for processing tile: [%d, %d, %d]\n", (*queuedTilesIter)->tileID->x, (*queuedTilesIter)->tileID->y, (*queuedTilesIter)->tileID->z);
                 worker->processTileData(std::move(*queuedTilesIter), m_dataSources, m_scene->getStyles(), *m_view);
->>>>>>> f8b6c134
                 queuedTilesIter = m_queuedTiles.erase(queuedTilesIter);
             }
 
@@ -166,11 +150,7 @@
         // Create workerData with empty "rawData", parsed data will be fetched in the Worker::processTileData
         logMsg("Initiate network request for tile: [%d, %d, %d]\n", _tileID.x, _tileID.y, _tileID.z);
         if(m_dataSources[dsIndex]->hasTileData(_tileID)) {
-<<<<<<< HEAD
-            addToWorkerQueue(std::string(""), _tileID, dsIndex);
-=======
             addToWorkerQueue(std::move(std::vector<char>()), _tileID, dsIndex);
->>>>>>> f8b6c134
         } else if( !m_dataSources[dsIndex]->loadTileData(_tileID, dsIndex) ) {
             logMsg("ERROR: Loading failed for tile [%d, %d, %d]\n", _tileID.z, _tileID.x, _tileID.y);
         }
@@ -189,20 +169,12 @@
         dataSource->cancelLoadingTile(id);
     }
 
-<<<<<<< HEAD
-    // tmp workerData required as "compare value" for std::find.
-    WorkerData tmp = WorkerData(std::string(""), id, 0);
-    
-    // Remove tile from queue, if present
-    const auto& found = std::find(m_queuedTiles.begin(), m_queuedTiles.end(), tmp);
-=======
     // Remove tile from queue, if present
     const auto& found = std::find_if(m_queuedTiles.begin(), m_queuedTiles.end(), 
                                         [&](std::unique_ptr<WorkerData>& p) {
                                             return ( *(p->tileID) == id);
                                         });
 
->>>>>>> f8b6c134
     if (found != m_queuedTiles.end()) {
         logMsg("Erasing tile: [%d,%d,%d]\n", id.x, id.y, id.z);
         m_queuedTiles.erase(found);
