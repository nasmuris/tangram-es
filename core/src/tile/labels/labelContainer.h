#pragma once

#include "label.h"
#include "util/tileID.h"
#include "text/fontContext.h"
#include "isect2d.h"
#include <memory>
#include <vector>
#include <set>
#include <map>

class MapTile;

struct LabelUnit {
    
private:
    std::weak_ptr<Label> m_label;
    
public:
    std::unique_ptr<TileID> m_tileID;
    std::string m_styleName;
    
    LabelUnit(std::shared_ptr<Label>& _label, std::unique_ptr<TileID>& _tileID, const std::string& _styleName) : m_label(std::move(_label)), m_tileID(std::move(_tileID)), m_styleName(_styleName) {}
    
    LabelUnit(LabelUnit&& _other) : m_label(std::move(_other.m_label)), m_tileID(std::move(_other.m_tileID)), m_styleName(_other.m_styleName) {}
    
    LabelUnit& operator=(LabelUnit&& _other) {
        m_label = std::move(_other.m_label);
        m_tileID = std::move(_other.m_tileID);
        m_styleName = std::move(_other.m_styleName);
        return *this;
    }
    
    // Could return a null pointer
    std::shared_ptr<Label> getWeakLabel() { return m_label.lock(); }
};


/*
 * Singleton class containing all labels
 */

class LabelContainer {

public:

    static std::shared_ptr<LabelContainer> GetInstance() {
        static std::shared_ptr<LabelContainer> instance(new LabelContainer());
        return instance;
    }

    virtual ~LabelContainer();

    /*
     * Creates a label for and associate it with the current processed <MapTile> TileID for a specific syle name
     * Returns nullptr if no text buffer are currently used by the FontContext
     */
<<<<<<< HEAD
    bool addLabel(const TileID& _tileID, const std::string& _styleName, Label::Transform _transform, std::string _text, Label::Type _type, const glm::mat4& _model);

    /* Clean all labels for a specific <tileID> */
    void removeLabels(const TileID& _tileID);
=======
    bool addLabel(MapTile& _tile, const std::string& _styleName, LabelTransform _transform, std::string _text, Label::Type _type);
>>>>>>> 43fa4c78

    void setFontContext(std::shared_ptr<FontContext> _ftContext) { m_ftContext = _ftContext; }

    /* Returns a const reference to a pointer of the font context */
    const std::shared_ptr<FontContext>& getFontContext() { return m_ftContext; }

    void updateOcclusions();
    
    void setViewProjectionMatrix(glm::mat4 _viewProjection) { m_viewProjection = _viewProjection; }
    
    void setScreenSize(int _width, int _height) { m_screenSize = glm::vec2(_width, _height); }

private:

    LabelContainer();
    std::vector<LabelUnit> m_labelUnits;
    std::vector<LabelUnit> m_pendingLabelUnits;

    // reference to the <FontContext>
    std::shared_ptr<FontContext> m_ftContext;
    
    std::mutex m_mutex;
    
    glm::mat4 m_viewProjection;
    glm::vec2 m_screenSize;

};<|MERGE_RESOLUTION|>--- conflicted
+++ resolved
@@ -53,16 +53,9 @@
 
     /*
      * Creates a label for and associate it with the current processed <MapTile> TileID for a specific syle name
-     * Returns nullptr if no text buffer are currently used by the FontContext
+     * Returns true if label was created
      */
-<<<<<<< HEAD
-    bool addLabel(const TileID& _tileID, const std::string& _styleName, Label::Transform _transform, std::string _text, Label::Type _type, const glm::mat4& _model);
-
-    /* Clean all labels for a specific <tileID> */
-    void removeLabels(const TileID& _tileID);
-=======
-    bool addLabel(MapTile& _tile, const std::string& _styleName, LabelTransform _transform, std::string _text, Label::Type _type);
->>>>>>> 43fa4c78
+    bool addLabel(MapTile& _tile, const std::string& _styleName, Label::Transform _transform, std::string _text, Label::Type _type);
 
     void setFontContext(std::shared_ptr<FontContext> _ftContext) { m_ftContext = _ftContext; }
 
