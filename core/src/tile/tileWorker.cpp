#include "tileWorker.h"
#include "platform.h"
#include "view/view.h"
#include "style/style.h"

#include <chrono>

TileWorker::TileWorker() {
    m_free = true;
    m_aborted = false;
    m_finished = false;
}

void TileWorker::abort() {
    m_aborted = true;
}

void TileWorker::processTileData(std::unique_ptr<WorkerData> _workerData, 
                                 const std::vector<std::unique_ptr<DataSource>>& _dataSources,
                                 const std::vector<std::unique_ptr<Style>>& _styles,
                                 const View& _view) {

    m_workerData = std::move(_workerData);
    m_free = false;
    m_finished = false;
    m_aborted = false;

    m_future = std::async(std::launch::async, [&]() {
        
        TileID tileID = *(m_workerData->tileID);
        auto& dataSource = _dataSources[m_workerData->dataSourceID];
        
        auto tile = std::shared_ptr<MapTile>(new MapTile(tileID, _view.getMapProjection()));

        if( !(dataSource->hasTileData(tileID)) ) {
            dataSource->setTileData( tileID, dataSource->parse(*tile, m_workerData->rawTileData));
        }

        auto tileData = dataSource->getTileData(tileID);
        
        //Process data for all styles
        for(const auto& style : _styles) {
            if(m_aborted) {
                m_finished = true;
                return std::move(tile);
            }
<<<<<<< HEAD
            if(tileData) {
                style->addData(*tileData, *tile, _view.getMapProjection());
=======
            
            auto tileData = dataSource->getTileData(_id);
            
            tile->update(0, _view);
            
            // Process data for all styles
            for (const auto& style : _styles) {
                if (m_aborted) {
                    m_finished = true;
                    return std::move(tile); // Early return
                }
                if (tileData) {
                    style->addData(*tileData, *tile, _view.getMapProjection());
                }
>>>>>>> 1dfddf7d
            }
        }
		tile->update(0, _view);
        m_finished = true;
        
        requestRender();
        
        // Return finished tile
        return std::move(tile);

    });

}

std::shared_ptr<MapTile> TileWorker::getTileResult() {

    m_free = true;
    return std::move(m_future.get());
    
}
<|MERGE_RESOLUTION|>--- conflicted
+++ resolved
@@ -38,34 +38,18 @@
 
         auto tileData = dataSource->getTileData(tileID);
         
+		tile->update(0, _view);
+
         //Process data for all styles
         for(const auto& style : _styles) {
             if(m_aborted) {
                 m_finished = true;
                 return std::move(tile);
             }
-<<<<<<< HEAD
             if(tileData) {
                 style->addData(*tileData, *tile, _view.getMapProjection());
-=======
-            
-            auto tileData = dataSource->getTileData(_id);
-            
-            tile->update(0, _view);
-            
-            // Process data for all styles
-            for (const auto& style : _styles) {
-                if (m_aborted) {
-                    m_finished = true;
-                    return std::move(tile); // Early return
-                }
-                if (tileData) {
-                    style->addData(*tileData, *tile, _view.getMapProjection());
-                }
->>>>>>> 1dfddf7d
             }
         }
-		tile->update(0, _view);
         m_finished = true;
         
         requestRender();
