#include "debugStyle.h"

#include "tangram.h"
#include "tile/tile.h"
#include "gl/shaderProgram.h"

#include <vector>
#include <memory>
#include <string>

DebugStyle::DebugStyle(std::string _name, GLenum _drawMode) : Style(_name, _drawMode) {
}

void DebugStyle::constructVertexLayout() {

    m_vertexLayout = std::shared_ptr<VertexLayout>(new VertexLayout({
        {"a_position", 3, GL_FLOAT, false, 0},
        {"a_color", 4, GL_UNSIGNED_BYTE, true, 0}
    }));

}

void DebugStyle::constructShaderProgram() {

    std::string vertShaderSrcStr = stringFromResource("debug.vs");
    std::string fragShaderSrcStr = stringFromResource("debug.fs");

    m_shaderProgram->setSourceStrings(fragShaderSrcStr, vertShaderSrcStr);

}

<<<<<<< HEAD
void* DebugStyle::parseStyleParams(const std::string& _layerNameID, const StyleParamMap& _styleParamMap) {
    return nullptr;
}

void DebugStyle::addData(TileData &_data, Tile &_tile) {
=======
void DebugStyle::addData(TileData &_data, MapTile &_tile) {
>>>>>>> a87b10b1

    if (Tangram::getDebugFlag(Tangram::DebugFlags::tile_bounds)) {

        Mesh* mesh = new Mesh(m_vertexLayout, m_drawMode);

        // Add four vertices to draw the outline of the tile in red

        std::vector<PosColVertex> vertices;

        GLuint abgr = 0xff0000ff;

        vertices.reserve(4);
        vertices.push_back({{ -1.f, -1.f, 0.f }, abgr });
        vertices.push_back({{  1.f, -1.f, 0.f }, abgr });
        vertices.push_back({{  1.f,  1.f, 0.f }, abgr });
        vertices.push_back({{ -1.f,  1.f, 0.f }, abgr });

        mesh->addVertices(std::move(vertices), { 0, 1, 2, 3, 0 });
        mesh->compileVertexBuffer();

        _tile.addGeometry(*this, std::unique_ptr<VboMesh>(mesh));

    }

}

void DebugStyle::buildPoint(Point &_point, const StyleParamMap& _styleParamMap, Properties &_props, VboMesh &_mesh) const {

    // No-op

}

void DebugStyle::buildLine(Line &_line, const StyleParamMap& _styleParamMap, Properties &_props, VboMesh &_mesh) const {

    // No-op

}

void DebugStyle::buildPolygon(Polygon &_polygon, const StyleParamMap& _styleParamMap, Properties &_props, VboMesh &_mesh) const {

    // No-op

}<|MERGE_RESOLUTION|>--- conflicted
+++ resolved
@@ -29,15 +29,7 @@
 
 }
 
-<<<<<<< HEAD
-void* DebugStyle::parseStyleParams(const std::string& _layerNameID, const StyleParamMap& _styleParamMap) {
-    return nullptr;
-}
-
 void DebugStyle::addData(TileData &_data, Tile &_tile) {
-=======
-void DebugStyle::addData(TileData &_data, MapTile &_tile) {
->>>>>>> a87b10b1
 
     if (Tangram::getDebugFlag(Tangram::DebugFlags::tile_bounds)) {
 
