--- conflicted
+++ resolved
@@ -38,11 +38,7 @@
     m_shaderProgram->addSourceBlock("defines", defines);
 }
 
-<<<<<<< HEAD
-void* TextStyle::parseStyleParams(StyleParamMap& _styleParamMap) const {
-=======
 void* TextStyle::parseStyleParams(const std::string& _layerNameID, const StyleParamMap& _styleParamMap) {
->>>>>>> 1c257cd8
     return nullptr;
 }
 
@@ -136,11 +132,7 @@
 }
 
 void TextStyle::buildPolygon(Polygon& _polygon, void* _styleParams, Properties& _props, VboMesh& _mesh) const {
-<<<<<<< HEAD
-    
-=======
-
->>>>>>> 1c257cd8
+
     glm::vec3 centroid;
     int n = 0;
 
