#include "spriteStyle.h"

<<<<<<< HEAD
SpriteStyle::SpriteStyle(std::string _name, GLenum _drawMode) : Style(_name, _drawMode) {

    constructVertexLayout();
    constructShaderProgram();
=======
#include "platform.h"
#include "tile/mapTile.h"
#include "util/shaderProgram.h"
#include "util/texture.h"
#include "util/vertexLayout.h"

SpriteStyle::SpriteStyle(std::string _name, GLenum _drawMode) : Style(_name, _drawMode) {
>>>>>>> 672a1198
}

SpriteStyle::~SpriteStyle() {}

void SpriteStyle::constructVertexLayout() {

    m_vertexLayout = std::shared_ptr<VertexLayout>(new VertexLayout({
        {"a_position", 3, GL_FLOAT, false, 0}, {"a_uv", 2, GL_FLOAT, false, 0},
    }));
}

void SpriteStyle::constructShaderProgram() {

    std::string fragShaderSrcStr = stringFromResource("texture.fs");
    std::string vertShaderSrcStr = stringFromResource("texture.vs");

    m_shaderProgram->setSourceStrings(fragShaderSrcStr, vertShaderSrcStr);

    m_texture = std::shared_ptr<Texture>(new Texture("mapzen-logo.png"));
}

void* SpriteStyle::parseStyleParams(const std::string& _layerNameID, const StyleParamMap& _styleParamMap) {
    return nullptr;
}

void SpriteStyle::buildPoint(Point& _point, void* _styleParam, Properties& _props, VboMesh& _mesh) const {}

void SpriteStyle::buildLine(Line& _line, void* _styleParam, Properties& _props, VboMesh& _mesh) const {}

void SpriteStyle::buildPolygon(Polygon& _polygon, void* _styleParam, Properties& _props, VboMesh& _mesh) const {}

void SpriteStyle::onBeginDrawFrame(const std::shared_ptr<View>& _view, const std::shared_ptr<Scene>& _scene) {
    m_texture->update(0);
    m_texture->bind(0);
    m_shaderProgram->setUniformi("u_tex", 0);
}

void SpriteStyle::addData(TileData& _data, MapTile& _tile, const MapProjection& _mapProjection) {

    Mesh* mesh = new Mesh(m_vertexLayout, m_drawMode);

    std::vector<PosUVVertex> vertices;

    vertices.reserve(4);

    float size = 0.2;
    vertices.push_back({{size, size, 0.f}, {1.f, 0.f}});
    vertices.push_back({{-size, size, 0.f}, {0.f, 0.f}});
    vertices.push_back({{-size, -size, 0.f}, {0.f, 1.f}});
    vertices.push_back({{size, -size, 0.f}, {1.f, 1.f}});

    mesh->addVertices(std::move(vertices), {0, 1, 2, 2, 3, 0});
    mesh->compileVertexBuffer();

    _tile.addGeometry(*this, std::unique_ptr<VboMesh>(mesh));
}<|MERGE_RESOLUTION|>--- conflicted
+++ resolved
@@ -1,11 +1,5 @@
 #include "spriteStyle.h"
 
-<<<<<<< HEAD
-SpriteStyle::SpriteStyle(std::string _name, GLenum _drawMode) : Style(_name, _drawMode) {
-
-    constructVertexLayout();
-    constructShaderProgram();
-=======
 #include "platform.h"
 #include "tile/mapTile.h"
 #include "util/shaderProgram.h"
@@ -13,7 +7,9 @@
 #include "util/vertexLayout.h"
 
 SpriteStyle::SpriteStyle(std::string _name, GLenum _drawMode) : Style(_name, _drawMode) {
->>>>>>> 672a1198
+
+    constructVertexLayout();
+    constructShaderProgram();
 }
 
 SpriteStyle::~SpriteStyle() {}
