--- conflicted
+++ resolved
@@ -34,11 +34,7 @@
     m_texture = std::shared_ptr<Texture>(new Texture("mapzen-logo.png"));
 }
 
-<<<<<<< HEAD
-void* SpriteStyle::parseStyleParams(StyleParamMap& _styleParamMap) const {
-=======
 void* SpriteStyle::parseStyleParams(const std::string& _layerNameID, const StyleParamMap& _styleParamMap) {
->>>>>>> 1c257cd8
     return nullptr;
 }
 
