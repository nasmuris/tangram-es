--- conflicted
+++ resolved
@@ -33,11 +33,7 @@
     PolygonStyle(GLenum _drawMode = GL_TRIANGLES);
     PolygonStyle(std::string _name, GLenum _drawMode = GL_TRIANGLES);
     
-<<<<<<< HEAD
-    virtual void setup(View& _view) override;
-=======
-    virtual void setupFrame() override;
->>>>>>> f6885d87
+    virtual void setupFrame(const std::shared_ptr<View>& _view) override;
     
     virtual ~PolygonStyle() {
     }
