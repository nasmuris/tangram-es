--- conflicted
+++ resolved
@@ -3,13 +3,9 @@
 #include "style.h"
 #include "glm/vec2.hpp"
 #include "glm/vec3.hpp"
-<<<<<<< HEAD
-#include "util/typedMesh.h"
-#include "tile/labels/labels.h"
-#include "tile/labels/spriteAtlas.h"
-=======
 #include "gl/typedMesh.h"
->>>>>>> fecbe3d4
+#include "labels/labels.h"
+#include "labels/spriteAtlas.h"
 
 class Texture;
 
@@ -19,17 +15,10 @@
 
     virtual void constructVertexLayout() override;
     virtual void constructShaderProgram() override;
-<<<<<<< HEAD
-    virtual void buildPoint(Point& _point, const StyleParamMap& _styleParamMap, Properties& _props, VboMesh& _mesh, MapTile& _tile) const override;
-    virtual void buildLine(Line& _line, const StyleParamMap& _styleParamMap, Properties& _props, VboMesh& _mesh, MapTile& _tile) const override;
-    virtual void buildPolygon(Polygon& _polygon, const StyleParamMap& _styleParamMap, Properties& _props, VboMesh& _mesh, MapTile& _tile) const override;
-=======
 
-    virtual void buildPoint(Point& _point, const StyleParamMap& _styleParamMap, Properties& _props, VboMesh& _mesh) const override;
-    virtual void buildLine(Line& _line, const StyleParamMap& _styleParamMap, Properties& _props, VboMesh& _mesh) const override;
-    virtual void buildPolygon(Polygon& _polygon, const StyleParamMap& _styleParamMap, Properties& _props, VboMesh& _mesh) const override;
-    virtual void addData(TileData& _data, Tile& _tile) override;
->>>>>>> fecbe3d4
+    virtual void buildPoint(Point& _point, const StyleParamMap& _styleParamMap, Properties& _props, VboMesh& _mesh, Tile& _tile) const override;
+    virtual void buildLine(Line& _line, const StyleParamMap& _styleParamMap, Properties& _props, VboMesh& _mesh, Tile& _tile) const override;
+    virtual void buildPolygon(Polygon& _polygon, const StyleParamMap& _styleParamMap, Properties& _props, VboMesh& _mesh, Tile& _tile) const override;
 
     typedef TypedMesh<BufferVert> Mesh;
 
