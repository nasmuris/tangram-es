#pragma once

#include "style.h"
#include "glm/vec2.hpp"
#include "glm/vec3.hpp"
#include "gl/typedMesh.h"

class Texture;

class SpriteStyle : public Style {

protected:

    struct PosUVVertex {
        // Position Data
        glm::vec3 pos;
        // UV Data
        glm::vec2 uv;
    };

    virtual void constructVertexLayout() override;
    virtual void constructShaderProgram() override;
<<<<<<< HEAD
    virtual void buildPoint(Point& _point, void* _styleParam, Properties& _props, VboMesh& _mesh) const override;
    virtual void buildLine(Line& _line, void* _styleParam, Properties& _props, VboMesh& _mesh) const override;
    virtual void buildPolygon(Polygon& _polygon, void* _styleParam, Properties& _props, VboMesh& _mesh) const override;
    virtual void addData(TileData& _data, Tile& _tile) override;
=======
    virtual void buildPoint(Point& _point, const StyleParamMap& _styleParamMap, Properties& _props, VboMesh& _mesh) const override;
    virtual void buildLine(Line& _line, const StyleParamMap& _styleParamMap, Properties& _props, VboMesh& _mesh) const override;
    virtual void buildPolygon(Polygon& _polygon, const StyleParamMap& _styleParamMap, Properties& _props, VboMesh& _mesh) const override;
    virtual void addData(TileData& _data, MapTile& _tile) override;
>>>>>>> a87b10b1

    typedef TypedMesh<PosUVVertex> Mesh;

    virtual VboMesh* newMesh() const override {
        return nullptr;
    };

    std::shared_ptr<Texture> m_texture;

public:

    virtual void onBeginDrawFrame(const std::shared_ptr<View>& _view, const std::shared_ptr<Scene>& _scene) override;

    SpriteStyle(std::string _name, GLenum _drawMode = GL_TRIANGLES);

    virtual ~SpriteStyle();

};<|MERGE_RESOLUTION|>--- conflicted
+++ resolved
@@ -20,17 +20,11 @@
 
     virtual void constructVertexLayout() override;
     virtual void constructShaderProgram() override;
-<<<<<<< HEAD
-    virtual void buildPoint(Point& _point, void* _styleParam, Properties& _props, VboMesh& _mesh) const override;
-    virtual void buildLine(Line& _line, void* _styleParam, Properties& _props, VboMesh& _mesh) const override;
-    virtual void buildPolygon(Polygon& _polygon, void* _styleParam, Properties& _props, VboMesh& _mesh) const override;
-    virtual void addData(TileData& _data, Tile& _tile) override;
-=======
+
     virtual void buildPoint(Point& _point, const StyleParamMap& _styleParamMap, Properties& _props, VboMesh& _mesh) const override;
     virtual void buildLine(Line& _line, const StyleParamMap& _styleParamMap, Properties& _props, VboMesh& _mesh) const override;
     virtual void buildPolygon(Polygon& _polygon, const StyleParamMap& _styleParamMap, Properties& _props, VboMesh& _mesh) const override;
-    virtual void addData(TileData& _data, MapTile& _tile) override;
->>>>>>> a87b10b1
+    virtual void addData(TileData& _data, Tile& _tile) override;
 
     typedef TypedMesh<PosUVVertex> Mesh;
 
