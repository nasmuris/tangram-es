--- conflicted
+++ resolved
@@ -82,19 +82,7 @@
     }
 }
 
-<<<<<<< HEAD
-void PolylineStyle::buildPoint(Point& _point, const StyleParamMap& _styleParamMap, Properties& _props, VboMesh& _mesh) const {
-    // No-op
-}
-
-void PolylineStyle::buildLine(Line& _line, const StyleParamMap& _styleParamMap, Properties& _props, VboMesh& _mesh) const {
-=======
-void PolylineStyle::buildPoint(Point& _point, void* _styleParam, Properties& _props, VboMesh& _mesh, MapTile& _tile) const {
-    // No-op
-}
-
-void PolylineStyle::buildLine(Line& _line, void* _styleParam, Properties& _props, VboMesh& _mesh, MapTile& _tile) const {
->>>>>>> 86e26e46
+void PolylineStyle::buildLine(Line& _line, const StyleParamMap& _styleParamMap, Properties& _props, VboMesh& _mesh, MapTile& _tile) const {
     std::vector<PosNormEnormColVertex> vertices;
 
     StyleParams params;
@@ -145,12 +133,4 @@
 
     auto& mesh = static_cast<PolylineStyle::Mesh&>(_mesh);
     mesh.addVertices(std::move(vertices), std::move(builder.indices));
-}
-
-<<<<<<< HEAD
-void PolylineStyle::buildPolygon(Polygon& _polygon, const StyleParamMap& _styleParamMap, Properties& _props, VboMesh& _mesh) const {
-=======
-void PolylineStyle::buildPolygon(Polygon& _polygon, void* _styleParam, Properties& _props, VboMesh& _mesh, MapTile& _tile) const {
->>>>>>> 86e26e46
-    // No-op
 }