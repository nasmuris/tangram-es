--- conflicted
+++ resolved
@@ -139,13 +139,7 @@
     }
 
     auto& mesh = static_cast<PolylineStyle::Mesh&>(_mesh);
-<<<<<<< HEAD
-    mesh.addVertices(std::move(vertices), std::move(indices));
-
-    delete params;
-=======
     mesh.addVertices(std::move(vertices), std::move(builder.indices));
->>>>>>> e9134bd9
 }
 
 void PolylineStyle::buildPolygon(Polygon& _polygon, void* _styleParam, Properties& _props, VboMesh& _mesh) const {
