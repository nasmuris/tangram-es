--- conflicted
+++ resolved
@@ -38,19 +38,7 @@
     }
 }
 
-<<<<<<< HEAD
-void PolygonStyle::buildPoint(Point& _point, const StyleParamMap& _styleParamMap, Properties& _props, VboMesh& _mesh) const {
-    // No-op
-}
-
-void PolygonStyle::buildLine(Line& _line, const StyleParamMap& _styleParamMap, Properties& _props, VboMesh& _mesh) const {
-=======
-void PolygonStyle::buildPoint(Point& _point, void* _styleParam, Properties& _props, VboMesh& _mesh, MapTile& _tile) const {
-    // No-op
-}
-
-void PolygonStyle::buildLine(Line& _line, void* _styleParam, Properties& _props, VboMesh& _mesh, MapTile& _tile) const {
->>>>>>> 86e26e46
+void PolygonStyle::buildLine(Line& _line, const StyleParamMap& _styleParamMap, Properties& _props, VboMesh& _mesh, MapTile& _tile) const {
     std::vector<PosNormColVertex> vertices;
 
     PolyLineBuilder builder = {
@@ -69,11 +57,7 @@
     mesh.addVertices(std::move(vertices), std::move(builder.indices));
 }
 
-<<<<<<< HEAD
-void PolygonStyle::buildPolygon(Polygon& _polygon, const StyleParamMap& _styleParamMap, Properties& _props, VboMesh& _mesh) const {
-=======
-void PolygonStyle::buildPolygon(Polygon& _polygon, void* _styleParam, Properties& _props, VboMesh& _mesh, MapTile& _tile) const {
->>>>>>> 86e26e46
+void PolygonStyle::buildPolygon(Polygon& _polygon, const StyleParamMap& _styleParamMap, Properties& _props, VboMesh& _mesh, MapTile& _tile) const {
 
     std::vector<PosNormColVertex> vertices;
 
