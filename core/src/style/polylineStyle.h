--- conflicted
+++ resolved
@@ -32,12 +32,7 @@
     
     PolylineStyle(GLenum _drawMode = GL_TRIANGLES);
     PolylineStyle(std::string _name, GLenum _drawMode = GL_TRIANGLES);
-    
-<<<<<<< HEAD
-    virtual void setupFrame(const std::shared_ptr<View>& _view) override;
-    
-=======
->>>>>>> 3c31753d
+
     virtual ~PolylineStyle() {
     }
 };