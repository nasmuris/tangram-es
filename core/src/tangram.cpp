--- conflicted
+++ resolved
@@ -102,14 +102,6 @@
 
             //  Directional light with white diffuse color pointing Northeast and down
             
-<<<<<<< HEAD
-            // std::unique_ptr<PointLight> pointLight(new PointLight("pLight"));
-            // pointLight->setAmbientColor({0.2, 0.2, 0.2, 1.0});
-            // pointLight->setDiffuseColor({0.7, 0.7, 0.7, 1.0});
-            // pointLight->setPosition({0.0, 0.0, -100.0});
-            // pointLight->setRadius(200);
-            // m_scene->addLight(std::move(pointLight));
-=======
             /*std::unique_ptr<PointLight> pointLight(new PointLight("pLight"));
             pointLight->setAmbientColor({0.2, 0.2, 0.2, 1.0});
             pointLight->setDiffuseColor({0.7, 0.7, 0.7, 1.0});
@@ -120,7 +112,6 @@
             // Testing loading image
 			// std::unique_ptr<Style> spriteStyle(new SpriteStyle("Sprite"));
             // m_scene->addStyle(std::move(spriteStyle));
->>>>>>> 0b31c016
         }
 
         // Create a tileManager
