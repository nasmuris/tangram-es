--- conflicted
+++ resolved
@@ -303,15 +303,4 @@
         
     }
 
-<<<<<<< HEAD
-    // NOTE: what happens when you have multiple data source???
-    // -- use m_dataSources index values to id data sources. However this will not work if we allow removal of dataSources on the fly
-    // -- TODO: use explicit id and use a set in m_tileManager for dataSources.
-    void networkDataBridge(std::string _rawData, int _tileIDx, int _tileIDy, int _tileIDz, int _dataSourceID) {
-        TileID tileID(_tileIDx, _tileIDy, _tileIDz);
-        m_tileManager->addToWorkerQueue(_rawData, tileID, _dataSourceID);
-    }
-    
-=======
->>>>>>> f8b6c134
 }
