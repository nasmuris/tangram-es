--- conflicted
+++ resolved
@@ -97,12 +97,6 @@
             directionalLight->setAmbientColor({0.3, 0.3, 0.3, 1.0});
             directionalLight->setDiffuseColor({0.7, 0.7, 0.7, 1.0});
             directionalLight->setDirection({1.0, 1.0, -1.0});
-<<<<<<< HEAD
-            m_scene->addLight(directionalLight);
-            
-            std::unique_ptr<Style> spriteStyle(new SpriteStyle("Sprite"));
-            m_scene->addStyle(std::move(spriteStyle));
-=======
             m_scene->addLight(std::move(directionalLight));
 
             //  Directional light with white diffuse color pointing Northeast and down
@@ -113,7 +107,10 @@
             pointLight->setPosition({0.0, 0.0, -100.0});
             pointLight->setRadius(200);
             m_scene->addLight(std::move(pointLight));*/
->>>>>>> 23576933
+
+            // Testing loading image
+			// std::unique_ptr<Style> spriteStyle(new SpriteStyle("Sprite"));
+            // m_scene->addStyle(std::move(spriteStyle));
         }
 
         // Create a tileManager
