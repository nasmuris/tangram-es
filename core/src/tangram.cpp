--- conflicted
+++ resolved
@@ -62,13 +62,10 @@
     m_scene = std::make_shared<Scene>();
     m_scene->addStyle(std::move(polyStyle));
     m_scene->addStyle(std::move(linesStyle));
-<<<<<<< HEAD
     
 //    m_scene->addDirectionalLight(std::move(directionalLight));
     m_scene->addPointLight(std::move(pointLight));
 //    m_scene->addSpotLight(std::move(spotLight));
-=======
->>>>>>> 9aff1d41
 
     // Create a tileManager
     m_tileManager = TileManager::GetInstance();
