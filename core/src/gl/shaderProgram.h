--- conflicted
+++ resolved
@@ -129,13 +129,6 @@
 
     void applySourceBlocks(std::string& _vertSrcOut, std::string& _fragSrcOut);
 
-<<<<<<< HEAD
-};
-=======
-    std::unordered_map<std::string, Texture::TextureSlot> m_textureSlots;
-    GLuint m_freeTextureUnit;
-
 };
 
-}
->>>>>>> 2d7a9df3
+}