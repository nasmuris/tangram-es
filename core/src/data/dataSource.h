--- conflicted
+++ resolved
@@ -38,11 +38,7 @@
     virtual bool hasTileData(const TileID& _tileID);
     
     /* Parse an I/O response into a <TileData>, returning an empty TileData on failure */
-<<<<<<< HEAD
-    virtual std::shared_ptr<TileData> parse(const MapTile& _tile, std::stringstream& _in) = 0;
-=======
     virtual std::shared_ptr<TileData> parse(const MapTile& _tile, std::vector<char>& _rawData)= 0;
->>>>>>> f8b6c134
 
     /* Stores tileData in m_tileStore */
     virtual void setTileData(const TileID& _tileID, const std::shared_ptr<TileData>& _tileData);
