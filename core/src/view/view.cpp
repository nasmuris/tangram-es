#include "view.h"
#include "util/tileID.h"
#include "platform.h"
#include "glm/gtx/string_cast.hpp"
#include "glm/gtc/matrix_transform.hpp"

constexpr float View::s_maxZoom; // Create a stack reference to the static member variable

View::View(int _width, int _height, ProjectionType _projType) {
    
    setMapProjection(_projType);
    setSize(_width, _height);
    setZoom(m_initZoom); // Arbitrary zoom for testing

    setPosition(0.0, 0.0);
    
    m_changed = false;
    m_dirty = true;
    
}

void View::setMapProjection(ProjectionType _projType) {
    
    switch(_projType) {
        case ProjectionType::mercator:
            m_projection.reset(new MercatorProjection());
            break;
        default:
            logMsg("Error: not a valid map projection specified.\n Setting map projection to mercator by default");
            m_projection.reset(new MercatorProjection());
            break;
    }
    
    m_dirty = true;
    
}

const MapProjection& View::getMapProjection() {
    return *m_projection.get();
}

void View::setPixelScale(float _pixelsPerPoint) {
    
    m_pixelScale = _pixelsPerPoint;
    m_dirty = true;
    
}

void View::setSize(int _width, int _height) {

    m_vpWidth = _width;
    m_vpHeight = _height;
    m_aspect = (float)_width / (float)_height;
    m_dirty = true;

}

void View::setPosition(double _x, double _y) {

    m_pos.x = _x;
    m_pos.y = _y;
    m_dirty = true;

}

void View::setZoom(float _z) {
    
    // ensure zoom value is allowed
    m_zoom = glm::clamp(_z, 0.0f, s_maxZoom);
    m_dirty = true;
    
}

void View::translate(double _dx, double _dy) {

    setPosition(m_pos.x + _dx, m_pos.y + _dy);

}

void View::zoom(float _dz) {
    if(_dz > 0.0) {
        m_isZoomIn = true;
    }
    else {
        m_isZoomIn = false;
    }
    setZoom(m_zoom + _dz);
    
}

void View::update() {
    
    if (!m_dirty) {
        return;
    }
    
    updateMatrices();
    
    updateTiles();
    
    m_dirty = false;
    
    m_changed = true;
    
}

<<<<<<< HEAD
const glm::dmat4 View::getViewProjectionMatrix() const {
    return m_proj * m_view;
}

=======
>>>>>>> f6885d87
glm::dmat2 View::getBoundsRect() const {

    double hw = m_width * 0.5;
    double hh = m_height * 0.5;
    return glm::dmat2(m_pos.x - hw, m_pos.y - hh, m_pos.x + hw, m_pos.y + hh);

}

float View::toWorldDistance(float _screenDistance) const {
    float metersPerTile = 2 * MapProjection::HALF_CIRCUMFERENCE * pow(2, -m_zoom);
    return _screenDistance * metersPerTile / (m_pixelScale * m_pixelsPerTile);
}

const std::set<TileID>& View::getVisibleTiles() {

    return m_visibleTiles;

}

bool View::changedSinceLastCheck() {
    
    if (m_changed) {
        m_changed = false;
        return true;
    }
    return false;
    
}

void View::updateMatrices() {
    
    // find dimensions of tiles in world space at new zoom level
    float worldTileSize = 2 * MapProjection::HALF_CIRCUMFERENCE * pow(2, -m_zoom);
    
    // viewport height in world space is such that each tile is [m_pixelsPerTile] px square in screen space
    float screenTileSize = m_pixelsPerTile * m_pixelScale;
    m_height = (float)m_vpHeight * worldTileSize / screenTileSize;
    m_width = m_height * m_aspect;
    
    // set vertical field-of-view
    double fovy = PI * 0.5;
    
    // we assume portrait orientation by default, so in landscape
    // mode we scale the vertical FOV such that the wider dimension
    // gets the intended FOV
    if (m_width > m_height) {
        fovy /= m_aspect;
    }
    
    // set camera z to produce desired viewable area
    m_pos.z = m_height * 0.5 / tan(fovy * 0.5);
    
    // set near clipping distance as a function of camera z
    // TODO: this is a simple heuristic that deserves more thought
    double near = m_pos.z / 50.0;
    
    // update view and projection matrices
    m_view = glm::lookAt(m_pos, m_pos + glm::dvec3(0, 0, -1), glm::dvec3(0, 1, 0));
    m_proj = glm::perspective(fovy, double(m_aspect), near, m_pos.z + 1.0);
    m_viewProj = m_proj * m_view;
    
}

void View::updateTiles() {
    
    m_visibleTiles.clear();
    
    float tileSize = 2 * MapProjection::HALF_CIRCUMFERENCE * pow(2, -(int)m_zoom);
    float invTileSize = 1.0 / tileSize;
    
    float vpLeftEdge = m_pos.x - m_width * 0.5 + MapProjection::HALF_CIRCUMFERENCE;
    float vpRightEdge = vpLeftEdge + m_width;
    float vpBottomEdge = -m_pos.y - m_height * 0.5 + MapProjection::HALF_CIRCUMFERENCE;
    float vpTopEdge = vpBottomEdge + m_height;
    
    int tileX = (int) fmax(0, vpLeftEdge * invTileSize);
    int tileY = (int) fmax(0, vpBottomEdge * invTileSize);
    
    float x = tileX * tileSize;
    float y = tileY * tileSize;
    
    int maxTileIndex = pow(2, m_zoom);
    
    while (x < vpRightEdge && tileX < maxTileIndex) {
        
        while (y < vpTopEdge && tileY < maxTileIndex) {
            
            m_visibleTiles.insert(TileID(tileX, tileY, m_zoom));

            tileY++;
            y += tileSize;
            
        }
        
        tileY = (int) vpBottomEdge * invTileSize;
        y = tileY * tileSize;
        
        tileX++;
        x += tileSize;
    }

}<|MERGE_RESOLUTION|>--- conflicted
+++ resolved
@@ -104,13 +104,6 @@
     
 }
 
-<<<<<<< HEAD
-const glm::dmat4 View::getViewProjectionMatrix() const {
-    return m_proj * m_view;
-}
-
-=======
->>>>>>> f6885d87
 glm::dmat2 View::getBoundsRect() const {
 
     double hw = m_width * 0.5;
