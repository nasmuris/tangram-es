--- conflicted
+++ resolved
@@ -4,7 +4,6 @@
 #pragma once
 
 #include "json/json.h"
-#include "glm/glm.hpp"
 
 #include <string>
 #include <vector>
@@ -12,16 +11,9 @@
 #include <memory>
 #include <sstream>
 
-<<<<<<< HEAD
 #include "glm/glm.hpp"
-
-#include "mapTile/mapTile.h"
-
+#include "util/tileID.h"
 #include "platform.h"
-
-=======
-#include "util/tileID.h"
->>>>>>> a394e49e
 
 //Todo: Impelement TileData, a generic datastore for all tile formats,
 //Have an instance of this in DataSource
