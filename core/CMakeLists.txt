# Defines the following cached variables
#   - CORE_INCLUDE_DIRS, the path where to CORE headers are located
#   - CORE_LIBRARIES_INCLUDE_DIRS, the path to CORE libraries headers

cmake_minimum_required(VERSION 2.8)
project(core)

set(INCLUDE_DIR include)
set(DEPENDENCIES_DIR dependencies)
set(SOURCE_DIR src)

add_subdirectory("${DEPENDENCIES_DIR}/tess2")

file(GLOB_RECURSE FOUND_HEADERS "${SOURCE_DIR}/*.h")
file(GLOB_RECURSE FOUND_SOURCES "${SOURCE_DIR}/*.cpp")

set(INCLUDE_DIRS "")
foreach(_headerFile ${FOUND_HEADERS})
    get_filename_component(_dir ${_headerFile} PATH)
    list(APPEND INCLUDE_DIRS ${_dir})
endforeach()
set(CORE_INCLUDE_DIRS ${INCLUDE_DIRS} CACHE INTERNAL "core include directories" FORCE)
list(APPEND INCLUDE_DIRS "${DEPENDENCIES_DIR}/tess2/libtess2/Include")
list(APPEND INCLUDE_DIRS "${INCLUDE_DIR}/glm")
list(APPEND INCLUDE_DIRS "${INCLUDE_DIR}/fontstash-es/fontstash")
list(REMOVE_DUPLICATES INCLUDE_DIRS)

include_directories(${INCLUDE_DIR} ${INCLUDE_DIRS})

set(CORE_LIBRARIES_INCLUDE_DIRS 
    ${PROJECT_SOURCE_DIR}/${DEPENDENCIES_DIR}/tess2/libtess2/Include/
    ${PROJECT_SOURCE_DIR}/${INCLUDE_DIR}/
    ${PROJECT_SOURCE_DIR}/${INCLUDE_DIR}/glm/
    ${PROJECT_SOURCE_DIR}/${INCLUDE_DIR}/catch/
<<<<<<< HEAD
    ${PROJECT_SOURCE_DIR}/${INCLUDE_DIR}/fontstash-es/fontstash/
=======
    ${PROJECT_SOURCE_DIR}/${INCLUDE_DIR}/pbf/
>>>>>>> f98afd87
    ${PROJECT_SOURCE_DIR}/${INCLUDE_DIR}/rapidjson/
    CACHE INTERNAL "core libraries include directories" FORCE)

# adding some other dependent target files if needed
set(FOUND_SOURCES ${FOUND_SOURCES} ${ADDITIONNAL_TARGET_DEPENDENT_SRC_FILES})

if(NOT DEFINED CORE_LIB_NAME)
    set(CORE_LIB_NAME core)
endif()

add_library(${CORE_LIB_NAME} ${CORE_LIB_TYPE} ${FOUND_SOURCES} ${FOUND_HEADERS})
target_link_libraries(${CORE_LIB_NAME} libtess2 ${CORE_LIB_DEPS})

# make groups for xcode
group_recursive_sources(src "src")

# post build commands
add_custom_command(TARGET ${CORE_LIB_NAME}
        POST_BUILD
        COMMAND ${CORE_POSTBUILD_COMMANDS}
        COMMENT ${CORE_COMMAND_MSG} VERBATIM)

# installation step
if(INSTALL_CORE_LIBRARY STREQUAL "ON")
    install(TARGETS ${CORE_LIB_NAME} DESTINATION ${CORE_INSTALLATION_PATH})
endif()<|MERGE_RESOLUTION|>--- conflicted
+++ resolved
@@ -32,11 +32,8 @@
     ${PROJECT_SOURCE_DIR}/${INCLUDE_DIR}/
     ${PROJECT_SOURCE_DIR}/${INCLUDE_DIR}/glm/
     ${PROJECT_SOURCE_DIR}/${INCLUDE_DIR}/catch/
-<<<<<<< HEAD
     ${PROJECT_SOURCE_DIR}/${INCLUDE_DIR}/fontstash-es/fontstash/
-=======
     ${PROJECT_SOURCE_DIR}/${INCLUDE_DIR}/pbf/
->>>>>>> f98afd87
     ${PROJECT_SOURCE_DIR}/${INCLUDE_DIR}/rapidjson/
     CACHE INTERNAL "core libraries include directories" FORCE)
 
