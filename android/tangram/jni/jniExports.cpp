--- conflicted
+++ resolved
@@ -61,15 +61,7 @@
         Tangram::render();
     }
 
-<<<<<<< HEAD
-    JNIEXPORT void JNICALL Java_com_mapzen_tangram_MapController_teardown(JNIEnv* jniEnv, jobject obj) {
-        Tangram::teardown();
-    }
-
     JNIEXPORT void JNICALL Java_com_mapzen_tangram_MapController_onContextDestroyed(JNIEnv* jniEnv, jobject obj) {
-=======
-    JNIEXPORT void JNICALL Java_com_mapzen_tangram_Tangram_onContextDestroyed(JNIEnv* jniEnv, jobject obj) {
->>>>>>> cac9fffb
         Tangram::onContextDestroyed();
     }
 
