#ifdef PLATFORM_ANDROID

#include "platform.h"

#include <android/log.h>
#include <android/asset_manager.h>
#include <android/asset_manager_jni.h>
#include <jni.h>
#include <cstdarg>

/* Followed the following document for JavaVM tips when used with native threads
 * http://android.wooyd.org/JNIExample/#NWD1sCYeT-I
 * http://developer.android.com/training/articles/perf-jni.html and
 * http://www.ibm.com/developerworks/library/j-jni/
 * http://docs.oracle.com/javase/7/docs/technotes/guides/jni/spec/invocation.html
 */

<<<<<<< HEAD
static AAssetManager* assetManager;

static JNIEnv* jniEnv;
static jobject tangramInstance;

void cacheJniEnv(JNIEnv* _jniEnv) {
    jniEnv = _jniEnv;
}

void cacheTangramInstance(jobject _tangramInstance) {
    tangramInstance = jniEnv->NewGlobalRef(_tangramInstance);
}

void setAssetManager(jobject _assetManager) {

=======
static JavaVM* jvm;
static JNIEnv* jniEnv;
static jobject tangramInstance;
static jmethodID requestRenderMethodID;
static jmethodID setRenderModeMethodID;
static jmethodID networkRequestMID;
static jmethodID cancelNetworkRequestMID;
static AAssetManager* assetManager;

static bool s_isContinuousRendering = false;

std::function<void(std::vector<char>&&, TileID, int)> networkCallback;

void setupJniEnv(JNIEnv* _jniEnv, jobject _tangramInstance, jobject _assetManager) {
	_jniEnv->GetJavaVM(&jvm);
    jniEnv = _jniEnv;

    tangramInstance = jniEnv->NewGlobalRef(_tangramInstance);
    jclass tangramClass = jniEnv->FindClass("com/mapzen/tangram/Tangram");
    networkRequestMID = jniEnv->GetMethodID(tangramClass, "networkRequest", "(Ljava/lang/String;IIII)Z");
    cancelNetworkRequestMID = jniEnv->GetMethodID(tangramClass, "cancelNetworkRequest", "(Ljava/lang/String;)V");
	requestRenderMethodID = _jniEnv->GetMethodID(tangramClass, "requestRender", "()V");
    setRenderModeMethodID = _jniEnv->GetMethodID(tangramClass, "setRenderMode", "(I)V");

>>>>>>> f8b6c134
    assetManager = AAssetManager_fromJava(jniEnv, _assetManager);

    if (assetManager == nullptr) {
        logMsg("ERROR: Could not obtain Asset Manager reference\n");
    }

}

void logMsg(const char* fmt, ...) {

    va_list args;
    va_start(args, fmt);
    __android_log_vprint(ANDROID_LOG_DEBUG, "Tangram", fmt, args);
    va_end(args);

}

void requestRender() {
    
    JNIEnv *jniEnv;
    int status = jvm->GetEnv((void**)&jniEnv, JNI_VERSION_1_6);
    if(status == JNI_EDETACHED) {
        jvm->AttachCurrentThread(&jniEnv, NULL);
    }

    jniEnv->CallVoidMethod(tangramInstance, requestRenderMethodID);

    if(status == JNI_EDETACHED) {
        jvm->DetachCurrentThread();
    }
}

void setContinuousRendering(bool _isContinuous) {

    s_isContinuousRendering = _isContinuous;

    JNIEnv *jniEnv;
    int status = jvm->GetEnv((void**)&jniEnv, JNI_VERSION_1_6);
    if(status == JNI_EDETACHED) {
        jvm->AttachCurrentThread(&jniEnv, NULL);
    }

    jniEnv->CallVoidMethod(tangramInstance, requestRenderMethodID, _isContinuous ? 1 : 0);

    if(status == JNI_EDETACHED) {
        jvm->DetachCurrentThread();
    }

}

bool isContinuousRendering() {

    return s_isContinuousRendering;

}

std::string stringFromResource(const char* _path) {

    std::string out;
    
    // Open asset
    AAsset* asset = AAssetManager_open(assetManager, _path, AASSET_MODE_STREAMING);
    
    if (asset == nullptr) {
        logMsg("Failed to open asset at path: %s\n", _path);
        return out;
    }

    // Allocate string
    int length = AAsset_getLength(asset);
    out.resize(length);
    
    // Read data
    int read = AAsset_read(asset, &out.front(), length);

    // Clean up
    AAsset_close(asset);

    if (read <= 0) {
        logMsg("Failed to read asset at path: %s\n", _path);
    }

    return out;

}

unsigned char* bytesFromResource(const char* _path, unsigned int* _size) {

    unsigned char* data = nullptr;

    AAsset* asset = AAssetManager_open(assetManager, _path, AASSET_MODE_UNKNOWN);

    if (asset == nullptr) {
        logMsg("Failed to open asset at path: %s\n", _path);
        *_size = 0;
        return data;
    }

    *_size = AAsset_getLength(asset);

    data = (unsigned char*) malloc(sizeof(unsigned char) * (*_size));

    int read = AAsset_read(asset, data, *_size);

    if (read <= 0) {
        logMsg("Failed to read asset at path: %s\n", _path);
    }

    AAsset_close(asset);

    return data;
}

bool streamFromHttpASync(const std::string& _url, const TileID& _tileID, const int _dataSourceID) {
<<<<<<< HEAD
    jstring jUrl;
    jboolean methodResult;

    jclass tangramClass = jniEnv->FindClass("com/mapzen/tangram/Tangram");
    jmethodID method = jniEnv->GetMethodID(tangramClass, "networkRequest", "(Ljava/lang/String;IIII)Z");

    jUrl = jniEnv->NewStringUTF(_url.c_str());

    methodResult = jniEnv->CallBooleanMethod(tangramInstance, method, jUrl, (jint)_tileID.x, (jint)_tileID.y, (jint)_tileID.z, (jint)_dataSourceID);
=======
    
    jstring jUrl = jniEnv->NewStringUTF(_url.c_str());

    jboolean methodResult = jniEnv->CallBooleanMethod(tangramInstance, networkRequestMID, jUrl, (jint)_tileID.x, (jint)_tileID.y, (jint)_tileID.z, (jint)_dataSourceID);
>>>>>>> f8b6c134

    if(!methodResult) {
        logMsg("\"networkRequest\" returned false");
        return methodResult;
    }

    return methodResult;
}

void cancelNetworkRequest(const std::string& _url) {
<<<<<<< HEAD
    jstring jUrl;

    jclass tangramClass = jniEnv->FindClass("com/mapzen/tangram/Tangram");
    jmethodID method = jniEnv->GetMethodID(tangramClass, "cancelNetworkRequest", "(Ljava/lang/String;)V");

    jUrl = jniEnv->NewStringUTF(_url.c_str());
    jniEnv->CallVoidMethod(tangramInstance, method, jUrl);
=======

    jstring jUrl = jniEnv->NewStringUTF(_url.c_str());
    jniEnv->CallVoidMethod(tangramInstance, cancelNetworkRequestMID, jUrl);

}

void setNetworkRequestCallback(std::function<void(std::vector<char>&&, TileID, int)>&& _callback) {

    networkCallback = _callback;

}

void networkDataBridge(JNIEnv* _jniEnv, jbyteArray _jFetchedBytes, int _tileIDx, int _tileIDy, int _tileIDz, int _dataSourceID) {

    int dataLength = _jniEnv->GetArrayLength(_jFetchedBytes);

    std::vector<char> rawData;
    rawData.resize(dataLength);

    _jniEnv->GetByteArrayRegion(_jFetchedBytes, 0, dataLength, reinterpret_cast<jbyte*>(rawData.data()));

    networkCallback(std::move(rawData), TileID(_tileIDx, _tileIDy, _tileIDz), _dataSourceID);

>>>>>>> f8b6c134
}


#endif<|MERGE_RESOLUTION|>--- conflicted
+++ resolved
@@ -15,23 +15,6 @@
  * http://docs.oracle.com/javase/7/docs/technotes/guides/jni/spec/invocation.html
  */
 
-<<<<<<< HEAD
-static AAssetManager* assetManager;
-
-static JNIEnv* jniEnv;
-static jobject tangramInstance;
-
-void cacheJniEnv(JNIEnv* _jniEnv) {
-    jniEnv = _jniEnv;
-}
-
-void cacheTangramInstance(jobject _tangramInstance) {
-    tangramInstance = jniEnv->NewGlobalRef(_tangramInstance);
-}
-
-void setAssetManager(jobject _assetManager) {
-
-=======
 static JavaVM* jvm;
 static JNIEnv* jniEnv;
 static jobject tangramInstance;
@@ -56,7 +39,6 @@
 	requestRenderMethodID = _jniEnv->GetMethodID(tangramClass, "requestRender", "()V");
     setRenderModeMethodID = _jniEnv->GetMethodID(tangramClass, "setRenderMode", "(I)V");
 
->>>>>>> f8b6c134
     assetManager = AAssetManager_fromJava(jniEnv, _assetManager);
 
     if (assetManager == nullptr) {
@@ -171,22 +153,10 @@
 }
 
 bool streamFromHttpASync(const std::string& _url, const TileID& _tileID, const int _dataSourceID) {
-<<<<<<< HEAD
-    jstring jUrl;
-    jboolean methodResult;
-
-    jclass tangramClass = jniEnv->FindClass("com/mapzen/tangram/Tangram");
-    jmethodID method = jniEnv->GetMethodID(tangramClass, "networkRequest", "(Ljava/lang/String;IIII)Z");
-
-    jUrl = jniEnv->NewStringUTF(_url.c_str());
-
-    methodResult = jniEnv->CallBooleanMethod(tangramInstance, method, jUrl, (jint)_tileID.x, (jint)_tileID.y, (jint)_tileID.z, (jint)_dataSourceID);
-=======
     
     jstring jUrl = jniEnv->NewStringUTF(_url.c_str());
 
     jboolean methodResult = jniEnv->CallBooleanMethod(tangramInstance, networkRequestMID, jUrl, (jint)_tileID.x, (jint)_tileID.y, (jint)_tileID.z, (jint)_dataSourceID);
->>>>>>> f8b6c134
 
     if(!methodResult) {
         logMsg("\"networkRequest\" returned false");
@@ -197,15 +167,6 @@
 }
 
 void cancelNetworkRequest(const std::string& _url) {
-<<<<<<< HEAD
-    jstring jUrl;
-
-    jclass tangramClass = jniEnv->FindClass("com/mapzen/tangram/Tangram");
-    jmethodID method = jniEnv->GetMethodID(tangramClass, "cancelNetworkRequest", "(Ljava/lang/String;)V");
-
-    jUrl = jniEnv->NewStringUTF(_url.c_str());
-    jniEnv->CallVoidMethod(tangramInstance, method, jUrl);
-=======
 
     jstring jUrl = jniEnv->NewStringUTF(_url.c_str());
     jniEnv->CallVoidMethod(tangramInstance, cancelNetworkRequestMID, jUrl);
@@ -229,7 +190,6 @@
 
     networkCallback(std::move(rawData), TileID(_tileIDx, _tileIDy, _tileIDz), _dataSourceID);
 
->>>>>>> f8b6c134
 }
 
 
