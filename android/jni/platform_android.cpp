#ifdef PLATFORM_ANDROID

#include "platform.h"

#include <jni.h>
#include <android/log.h>
#include <android/asset_manager.h>
#include <android/asset_manager_jni.h>
#include <jni.h>
#include <cstdarg>

<<<<<<< HEAD
/* Followed the following document for JavaVM tips when used with native threads
 * http://android.wooyd.org/JNIExample/#NWD1sCYeT-I
 * http://developer.android.com/training/articles/perf-jni.html and
 * http://www.ibm.com/developerworks/library/j-jni/
 * http://docs.oracle.com/javase/7/docs/technotes/guides/jni/spec/invocation.html
 */

=======
static JavaVM* jvm;
static jobject tangramObj;
static jmethodID requestRenderMethodID;
static jmethodID setRenderModeMethodID;
>>>>>>> a0387eb6
static AAssetManager* assetManager;
static bool s_isContinuousRendering = false;

<<<<<<< HEAD
static JNIEnv* jniEnv;
static jobject tangramInstance;
static jmethodID networkRequestMID;
static jmethodID cancelNetworkRequestMID;

std::function<void(std::vector<char>&&, TileID, int)> networkCallback;

void setupJniEnv(JNIEnv* _jniEnv, jobject _tangramInstance, jobject _assetManager) {
    jniEnv = _jniEnv;

    tangramInstance = jniEnv->NewGlobalRef(_tangramInstance);
    jclass tangramClass = jniEnv->FindClass("com/mapzen/tangram/Tangram");
    networkRequestMID = jniEnv->GetMethodID(tangramClass, "networkRequest", "(Ljava/lang/String;IIII)Z");
    cancelNetworkRequestMID = jniEnv->GetMethodID(tangramClass, "cancelNetworkRequest", "(Ljava/lang/String;)V");
=======
void jniInit(JNIEnv* _jniEnv, jobject _tangramInstance, jobject _assetManager) {
>>>>>>> a0387eb6

    assetManager = AAssetManager_fromJava(jniEnv, _assetManager);

    if (assetManager == nullptr) {
        logMsg("ERROR: Could not obtain Asset Manager reference\n");
    }

    _jniEnv->GetJavaVM(&jvm);
    tangramObj = _jniEnv->NewGlobalRef(_tangramInstance);
    jclass tangramClass = _jniEnv->GetObjectClass(tangramObj);
    requestRenderMethodID = _jniEnv->GetMethodID(tangramClass, "requestRender", "()V");
    setRenderModeMethodID = _jniEnv->GetMethodID(tangramClass, "setRenderMode", "(I)V");
    
}

void logMsg(const char* fmt, ...) {

    va_list args;
    va_start(args, fmt);
    __android_log_vprint(ANDROID_LOG_DEBUG, "Tangram", fmt, args);
    va_end(args);

}

void requestRender() {
    
    JNIEnv *jniEnv;
    int status = jvm->GetEnv((void**)&jniEnv, JNI_VERSION_1_6);
    if(status == JNI_EDETACHED) {
        jvm->AttachCurrentThread(&jniEnv, NULL);
    }

    jniEnv->CallVoidMethod(tangramObj, requestRenderMethodID);

    if(status == JNI_EDETACHED) {
        jvm->DetachCurrentThread();
    }
}

void setContinuousRendering(bool _isContinuous) {

    s_isContinuousRendering = _isContinuous;

    JNIEnv *jniEnv;
    int status = jvm->GetEnv((void**)&jniEnv, JNI_VERSION_1_6);
    if(status == JNI_EDETACHED) {
        jvm->AttachCurrentThread(&jniEnv, NULL);
    }

    jniEnv->CallVoidMethod(tangramObj, requestRenderMethodID, _isContinuous ? 1 : 0);

    if(status == JNI_EDETACHED) {
        jvm->DetachCurrentThread();
    }

}

bool isContinuousRendering() {

    return s_isContinuousRendering;

}

std::string stringFromResource(const char* _path) {

    std::string out;
    
    // Open asset
    AAsset* asset = AAssetManager_open(assetManager, _path, AASSET_MODE_STREAMING);
    
    if (asset == nullptr) {
        logMsg("Failed to open asset at path: %s\n", _path);
        return out;
    }

    // Allocate string
    int length = AAsset_getLength(asset);
    out.resize(length);
    
    // Read data
    int read = AAsset_read(asset, &out.front(), length);

    // Clean up
    AAsset_close(asset);

    if (read <= 0) {
        logMsg("Failed to read asset at path: %s\n", _path);
    }

    return out;

}

unsigned char* bytesFromResource(const char* _path, unsigned int* _size) {

    unsigned char* data = nullptr;

    AAsset* asset = AAssetManager_open(assetManager, _path, AASSET_MODE_UNKNOWN);

    if (asset == nullptr) {
        logMsg("Failed to open asset at path: %s\n", _path);
        *_size = 0;
        return data;
    }

    *_size = AAsset_getLength(asset);

    data = (unsigned char*) malloc(sizeof(unsigned char) * (*_size));

    int read = AAsset_read(asset, data, *_size);

    if (read <= 0) {
        logMsg("Failed to read asset at path: %s\n", _path);
    }

    AAsset_close(asset);

    return data;
}

bool streamFromHttpASync(const std::string& _url, const TileID& _tileID, const int _dataSourceID) {
    
    jstring jUrl = jniEnv->NewStringUTF(_url.c_str());

    jboolean methodResult = jniEnv->CallBooleanMethod(tangramInstance, networkRequestMID, jUrl, (jint)_tileID.x, (jint)_tileID.y, (jint)_tileID.z, (jint)_dataSourceID);

    if(!methodResult) {
        logMsg("\"networkRequest\" returned false");
        return methodResult;
    }

    return methodResult;
}

void cancelNetworkRequest(const std::string& _url) {

    jstring jUrl = jniEnv->NewStringUTF(_url.c_str());
    jniEnv->CallVoidMethod(tangramInstance, cancelNetworkRequestMID, jUrl);

}

void setNetworkRequestCallback(std::function<void(std::vector<char>&&, TileID, int)>&& _callback) {

    networkCallback = _callback;

}

void networkDataBridge(JNIEnv* _jniEnv, jbyteArray _jFetchedBytes, int _tileIDx, int _tileIDy, int _tileIDz, int _dataSourceID) {

    int dataLength = _jniEnv->GetArrayLength(_jFetchedBytes);

    std::vector<char> rawData;
    rawData.resize(dataLength);

    _jniEnv->GetByteArrayRegion(_jFetchedBytes, 0, dataLength, reinterpret_cast<jbyte*>(rawData.data()));

    networkCallback(std::move(rawData), TileID(_tileIDx, _tileIDy, _tileIDz), _dataSourceID);

}


#endif<|MERGE_RESOLUTION|>--- conflicted
+++ resolved
@@ -2,14 +2,12 @@
 
 #include "platform.h"
 
-#include <jni.h>
 #include <android/log.h>
 #include <android/asset_manager.h>
 #include <android/asset_manager_jni.h>
 #include <jni.h>
 #include <cstdarg>
 
-<<<<<<< HEAD
 /* Followed the following document for JavaVM tips when used with native threads
  * http://android.wooyd.org/JNIExample/#NWD1sCYeT-I
  * http://developer.android.com/training/articles/perf-jni.html and
@@ -17,33 +15,29 @@
  * http://docs.oracle.com/javase/7/docs/technotes/guides/jni/spec/invocation.html
  */
 
-=======
 static JavaVM* jvm;
-static jobject tangramObj;
+static JNIEnv* jniEnv;
+static jobject tangramInstance;
 static jmethodID requestRenderMethodID;
 static jmethodID setRenderModeMethodID;
->>>>>>> a0387eb6
-static AAssetManager* assetManager;
-static bool s_isContinuousRendering = false;
-
-<<<<<<< HEAD
-static JNIEnv* jniEnv;
-static jobject tangramInstance;
 static jmethodID networkRequestMID;
 static jmethodID cancelNetworkRequestMID;
+static AAssetManager* assetManager;
+
+static bool s_isContinuousRendering = false;
 
 std::function<void(std::vector<char>&&, TileID, int)> networkCallback;
 
 void setupJniEnv(JNIEnv* _jniEnv, jobject _tangramInstance, jobject _assetManager) {
+	_jniEnv->GetJavaVM(&jvm);
     jniEnv = _jniEnv;
 
     tangramInstance = jniEnv->NewGlobalRef(_tangramInstance);
     jclass tangramClass = jniEnv->FindClass("com/mapzen/tangram/Tangram");
     networkRequestMID = jniEnv->GetMethodID(tangramClass, "networkRequest", "(Ljava/lang/String;IIII)Z");
     cancelNetworkRequestMID = jniEnv->GetMethodID(tangramClass, "cancelNetworkRequest", "(Ljava/lang/String;)V");
-=======
-void jniInit(JNIEnv* _jniEnv, jobject _tangramInstance, jobject _assetManager) {
->>>>>>> a0387eb6
+	requestRenderMethodID = _jniEnv->GetMethodID(tangramClass, "requestRender", "()V");
+    setRenderModeMethodID = _jniEnv->GetMethodID(tangramClass, "setRenderMode", "(I)V");
 
     assetManager = AAssetManager_fromJava(jniEnv, _assetManager);
 
@@ -51,12 +45,6 @@
         logMsg("ERROR: Could not obtain Asset Manager reference\n");
     }
 
-    _jniEnv->GetJavaVM(&jvm);
-    tangramObj = _jniEnv->NewGlobalRef(_tangramInstance);
-    jclass tangramClass = _jniEnv->GetObjectClass(tangramObj);
-    requestRenderMethodID = _jniEnv->GetMethodID(tangramClass, "requestRender", "()V");
-    setRenderModeMethodID = _jniEnv->GetMethodID(tangramClass, "setRenderMode", "(I)V");
-    
 }
 
 void logMsg(const char* fmt, ...) {
