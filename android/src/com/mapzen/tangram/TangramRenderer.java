--- conflicted
+++ resolved
@@ -19,15 +19,13 @@
 	private static native void update(float dt);
 	private static native void render();
 
-<<<<<<< HEAD
 	private long time = System.nanoTime();
-=======
+
 	private AssetManager assetManager;
 
 	public TangramRenderer(Context mainApp) {
 		this.assetManager = mainApp.getAssets();
 	}
->>>>>>> 001955d1
 
 	public void onDrawFrame(GL10 gl) 
 	{
