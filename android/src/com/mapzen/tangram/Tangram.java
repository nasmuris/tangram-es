package com.mapzen.tangram;

import javax.microedition.khronos.egl.EGLConfig;
import javax.microedition.khronos.opengles.GL10;

import java.io.File;
import java.io.IOException;
import java.util.concurrent.TimeUnit;

import android.app.Activity;
import android.content.res.AssetManager;
import android.opengl.GLSurfaceView;
import android.opengl.GLSurfaceView.Renderer;
import android.util.DisplayMetrics;
import android.view.GestureDetector;
import android.view.GestureDetector.OnGestureListener;
import android.view.MotionEvent;
import android.view.ScaleGestureDetector;
import android.view.ScaleGestureDetector.OnScaleGestureListener;
import com.almeros.android.multitouch.RotateGestureDetector;
import com.almeros.android.multitouch.RotateGestureDetector.OnRotateGestureListener;
import com.almeros.android.multitouch.ShoveGestureDetector;
import com.almeros.android.multitouch.ShoveGestureDetector.OnShoveGestureListener;
import android.view.SurfaceHolder;

import com.squareup.okhttp.Callback;
import com.squareup.okhttp.OkHttpClient;
import com.squareup.okhttp.Cache;
import com.squareup.okhttp.Request;
import com.squareup.okhttp.RequestBody;
import com.squareup.okhttp.Response;
import com.squareup.okhttp.Call;
import okio.BufferedSource;

public class Tangram extends GLSurfaceView implements Renderer, OnScaleGestureListener, OnRotateGestureListener, OnGestureListener, OnShoveGestureListener {

    static {
        System.loadLibrary("c++_shared");
        System.loadLibrary("tangram");
    }

<<<<<<< HEAD
    private OkHttpClient okClient;
    public static final int TILE_CACHE_SIZE = 1024 * 1024 * 30; // 30 Mgs

    private static native void init(AssetManager assetManager, Tangram tangramInst);
=======
    private static native void init(Tangram tangramInstance, AssetManager assetManager);
>>>>>>> a0387eb6
    private static native void resize(int width, int height);
    private static native void update(float dt);
    private static native void render();
    private static native void teardown();
    private static native void onContextDestroyed();
    private static native void setPixelScale(float scale);
    private static native void handleTapGesture(float posX, float posY);
    private static native void handleDoubleTapGesture(float posX, float posY);
    private static native void handlePanGesture(float startX, float startY, float endX, float endY);
    private static native void handlePinchGesture(float posX, float posY, float scale);
    private static native void handleRotateGesture(float posX, float posY, float rotation);
    private static native void handleShoveGesture(float distance);
    private static native void networkDataBridge(byte[] rawDataBytes, int tileIDx, int tileIDy, int tileIDz, int dataSourceID);

    private long time = System.nanoTime();
    private boolean contextDestroyed = false;
    private AssetManager assetManager;
    private GestureDetector gestureDetector;
    private ScaleGestureDetector scaleGestureDetector;
    private RotateGestureDetector rotateGestureDetector;
    private ShoveGestureDetector shoveGestureDetector;
    private DisplayMetrics displayMetrics = new DisplayMetrics();

    public Tangram(Activity mainApp) {
        super(mainApp);
        
        setEGLContextClientVersion(2);
        setPreserveEGLContextOnPause(true);
        setEGLConfigChooser(8, 8, 8, 8, 24, 0);
        setRenderer(this);
        setRenderMode(RENDERMODE_WHEN_DIRTY);
        
        mainApp.getWindowManager().getDefaultDisplay().getMetrics(displayMetrics);
        
        this.assetManager = mainApp.getAssets();
        this.gestureDetector = new GestureDetector(mainApp, this);
        this.scaleGestureDetector = new ScaleGestureDetector(mainApp, this);
        this.rotateGestureDetector = new RotateGestureDetector(mainApp, this);
        this.shoveGestureDetector = new ShoveGestureDetector(mainApp, this);

        this.okClient = new OkHttpClient();
        okClient.setConnectTimeout(10, TimeUnit.SECONDS);
        okClient.setReadTimeout(30, TimeUnit.SECONDS);
        File cacheDir = new File(mainApp.getExternalCacheDir().getAbsolutePath() + "/tile_cache");
        try {
            Cache okTileCache = new Cache(cacheDir, TILE_CACHE_SIZE);
            okClient.setCache(okTileCache);
        } catch (Exception e) {
            e.printStackTrace();
        }
    }
    
    @Override
    public void onResume() {
        super.onResume();
    }
    
    public void onDestroy() {
        teardown();
    }
    
    @Override
    public void surfaceDestroyed(SurfaceHolder holder) {
        contextDestroyed = true;
        super.surfaceDestroyed(holder);
    }
    
    @Override
    public boolean onTouchEvent(MotionEvent event) { 
        
        //Pass the event to gesture detectors
        if (gestureDetector.onTouchEvent(event) |
            scaleGestureDetector.onTouchEvent(event) |
            rotateGestureDetector.onTouchEvent(event) |
            shoveGestureDetector.onTouchEvent(event)) {
            requestRender();
            return true;
        } else {
            return super.onTouchEvent(event);
        }
        
    }

    // GLSurfaceView.Renderer methods
    // ==============================

    public void onDrawFrame(GL10 gl) {
        long newTime = System.nanoTime();
        float delta = (newTime - time) / 1000000000.0f;
        time = newTime;

        update(delta);
        render();
    }

    public void onSurfaceChanged(GL10 gl, int width, int height) {
        setPixelScale(displayMetrics.density);
        resize(width, height);
    }

    public void onSurfaceCreated(GL10 gl, EGLConfig config) {
        
        if (contextDestroyed) {
            onContextDestroyed();
            contextDestroyed = false;
        }
        
<<<<<<< HEAD
        init(assetManager, this);
=======
        init(this, assetManager);
>>>>>>> a0387eb6
    }

    // GestureDetetor.OnGestureListener methods
    // ========================================
    
    public boolean onDown(MotionEvent event) {
        return true;
    }

    public boolean onDoubleTap(MotionEvent event) {
        handleDoubleTapGesture(event.getX(), event.getY());
        return true;
    }

    public boolean onScroll(MotionEvent e1, MotionEvent e2, float distanceX, float distanceY) {
        // Only pan for scrolling events with just one pointer; otherwise vertical scrolling will
        // cause a simultaneous shove gesture
        if (e1.getPointerCount() == 1 && e2.getPointerCount() == 1) {
            // We flip the signs of distanceX and distanceY because onScroll provides the distances
            // by which the view being scrolled should move, while handlePanGesture expects the 
            // distances by which the touch point has moved on the screen (these are opposite)
            float x = e2.getX();
            float y = e2.getY();
            handlePanGesture(x + distanceX, y + distanceY, x, y);
        }
        return true;
    }

    public boolean onFling(MotionEvent e1, MotionEvent e2, float velocityX, float velocityY) {
        //not handled
        return false;
    }

    public void onLongPress(MotionEvent event) {
        //not handled
    }

    public void onShowPress(MotionEvent event) {
        //not handled
    }

    public boolean onSingleTapUp(MotionEvent event) {
        handleTapGesture(event.getX(), event.getY());
        return true;
    }

    // ScaleGestureDetector.OnScaleGestureListener methods
    // ===================================================
    
    public boolean onScaleBegin(ScaleGestureDetector detector) {
        return true;
    }

    public boolean onScale(ScaleGestureDetector detector) {
        handlePinchGesture(detector.getFocusX(), detector.getFocusY(), detector.getScaleFactor());
        return true;
    }

    public void onScaleEnd(ScaleGestureDetector detector) {
        return;
    }

    // RotateGestureDetector.OnRotateGestureListener methods
    // =====================================================

    public boolean onRotateBegin(RotateGestureDetector detector) {
        return true;
    }

    public boolean onRotate(RotateGestureDetector detector) {
        float x = scaleGestureDetector.getFocusX();
        float y = scaleGestureDetector.getFocusY();
        float rotation = -detector.getRotationDegreesDelta() * (float)(Math.PI / 180);
        handleRotateGesture(x, y, rotation);
        return true;
    }

    public void onRotateEnd(RotateGestureDetector detector) {
        return;
    }

    // ShoveGestureDetector.OnShoveGestureListener methods
    // ===================================================

    public boolean onShoveBegin(ShoveGestureDetector detector) {
        return true;
    }

    public boolean onShove(ShoveGestureDetector detector) {
        handleShoveGesture(detector.getShovePixelsDelta() / displayMetrics.heightPixels);
        return true;
    }

    public void onShoveEnd(ShoveGestureDetector detector) {
        return;
    }

    public void cancelNetworkRequest(String url) {
        okClient.cancel(url);
    }

    // Network requests using okHttp
    public boolean networkRequest(String url, final int tileIDx, final int tileIDy, final int tileIDz, final int dataSourceID) throws Exception {
        Request request = new Request.Builder().tag(url).url(url).build();

        okClient.newCall(request).enqueue(new Callback() {
            @Override 
            public void onFailure(Request request, IOException e) {
                e.printStackTrace();
            }

            @Override 
            public void onResponse(Response response) throws IOException {

                if(!response.isSuccessful()) throw new IOException("Unexpected code " + response);

                BufferedSource src = response.body().source();
                byte[] rawDataBytes = src.readByteArray();
                networkDataBridge(rawDataBytes, tileIDx, tileIDy, tileIDz, dataSourceID);
            }
        });
        return true;
    }
}
<|MERGE_RESOLUTION|>--- conflicted
+++ resolved
@@ -39,14 +39,10 @@
         System.loadLibrary("tangram");
     }
 
-<<<<<<< HEAD
     private OkHttpClient okClient;
     public static final int TILE_CACHE_SIZE = 1024 * 1024 * 30; // 30 Mgs
 
-    private static native void init(AssetManager assetManager, Tangram tangramInst);
-=======
-    private static native void init(Tangram tangramInstance, AssetManager assetManager);
->>>>>>> a0387eb6
+    private static native void init(Tangram tangramInst, AssetManager assetManager);
     private static native void resize(int width, int height);
     private static native void update(float dt);
     private static native void render();
@@ -154,11 +150,7 @@
             contextDestroyed = false;
         }
         
-<<<<<<< HEAD
-        init(assetManager, this);
-=======
         init(this, assetManager);
->>>>>>> a0387eb6
     }
 
     // GestureDetetor.OnGestureListener methods
