--- conflicted
+++ resolved
@@ -132,13 +132,11 @@
 
     public boolean onTouch(View v, MotionEvent event) {
 
-<<<<<<< HEAD
         // Pass the event to gesture detectors in order of decreasing specificity
 
         shoveGestureDetector.onTouchEvent(event);
 
         if (shoveGestureDetector.isInProgress()) {
-            requestRender();
             return true;
         }
 
@@ -146,19 +144,10 @@
         rotateGestureDetector.onTouchEvent(event);
 
         if (scaleGestureDetector.isInProgress() || rotateGestureDetector.isInProgress()) {
-            requestRender();
             return true;
         }
 
         if (gestureDetector.onTouchEvent(event)) {
-            requestRender();
-=======
-        //Pass the event to gesture detectors
-        if (gestureDetector.onTouchEvent(event) |
-            scaleGestureDetector.onTouchEvent(event) |
-            rotateGestureDetector.onTouchEvent(event) |
-            shoveGestureDetector.onTouchEvent(event)) {
->>>>>>> 49ec0e06
             return true;
         }
 
