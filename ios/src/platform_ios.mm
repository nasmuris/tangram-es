--- conflicted
+++ resolved
@@ -7,10 +7,8 @@
 #import <fstream>
 
 #include "platform.h"
-<<<<<<< HEAD
+#include "ViewController.h"
 #include <curl/curl.h>
-=======
-#include "ViewController.h"
 
 static ViewController* viewController;
 
@@ -19,7 +17,6 @@
     viewController = _controller;
     
 }
->>>>>>> a0387eb6
 
 void logMsg(const char* fmt, ...) {
 
